--- conflicted
+++ resolved
@@ -24,12 +24,7 @@
     "ts3.5/**/*"
   ],
   "scripts": {
-<<<<<<< HEAD
     "prepare": "node ../../scripts/prepare.js"
-=======
-    "prepare": "node ./scripts/generateVersion.js && node ../../scripts/prepare.js",
-    "postversion": "node ./scripts/generateVersion.js"
->>>>>>> 17e6afcc
   },
   "dependencies": {
     "@reach/router": "^1.3.3",
