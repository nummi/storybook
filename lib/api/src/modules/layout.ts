--- conflicted
+++ resolved
@@ -161,12 +161,7 @@
   storyPanelRoot: 'storybook-panel-root',
 };
 
-<<<<<<< HEAD
-let hasSetOptions = false;
 export const init: ModuleFn = ({ store, provider }) => {
-=======
-export default function({ store, provider }: { store: Store; provider: Provider }) {
->>>>>>> 88f2fcaf
   const api = {
     toggleFullscreen(toggled?: boolean) {
       return store.setState(
