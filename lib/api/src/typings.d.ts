--- conflicted
+++ resolved
@@ -1,9 +1,6 @@
 declare module 'global';
 declare module 'telejson';
-<<<<<<< HEAD
 declare module 'react-inspector';
-=======
 
 // provided by the webpack define plugin
-declare var DOCS_MODE: string | undefined;
->>>>>>> 2dd97ad0
+declare var DOCS_MODE: string | undefined;