--- conflicted
+++ resolved
@@ -1,61 +1,9 @@
-<<<<<<< HEAD
 import { baseGenerator, Generator } from '../generator';
 
-const generator: Generator = async (npmOptions, options) => {
-  baseGenerator(npmOptions, options, 'riot', {
+const generator: Generator = async (packageManager, npmOptions, options) => {
+  baseGenerator(packageManager, npmOptions, options, 'riot', {
     extraPackages: ['riot-tag-loader'],
   });
-=======
-import { getBabelDependencies, copyTemplate } from '../../helpers';
-import { Generator } from '../Generator';
-import { writePackageJson } from '../../js-package-manager';
-
-const generator: Generator = async (packageManager, npmOptions, { storyFormat }) => {
-  const [
-    storybookVersion,
-    actionsVersion,
-    linksVersion,
-    addonsVersion,
-    tagLoaderVersion,
-  ] = await packageManager.getVersions(
-    '@storybook/riot',
-    '@storybook/addon-actions',
-    '@storybook/addon-links',
-    '@storybook/addons',
-    'riot-tag-loader'
-  );
-
-  copyTemplate(__dirname, storyFormat);
-
-  const packageJson = packageManager.retrievePackageJson();
-
-  packageJson.dependencies = packageJson.dependencies || {};
-  packageJson.devDependencies = packageJson.devDependencies || {};
-
-  const dependencies = [
-    `@storybook/riot@${storybookVersion}`,
-    `@storybook/addon-actions@${actionsVersion}`,
-    `@storybook/addon-links@${linksVersion}`,
-    `@storybook/addons@${addonsVersion}`,
-  ];
-  if (
-    !packageJson.devDependencies['riot-tag-loader'] &&
-    !packageJson.dependencies['riot-tag-loader']
-  ) {
-    dependencies.push(`riot-tag-loader@${tagLoaderVersion}`);
-  }
-
-  writePackageJson(packageJson);
-
-  const babelDependencies = await getBabelDependencies(packageManager, packageJson);
-
-  packageManager.addDependencies({ ...npmOptions, packageJson }, [
-    ...dependencies,
-    ...babelDependencies,
-  ]);
-
-  packageManager.addStorybookCommandInScripts();
->>>>>>> c7cdf2e8
 };
 
 export default generator;