<<<<<<< HEAD
import { baseGenerator, Generator } from '../generator';

const generator: Generator = async (npmOptions, options) => {
  baseGenerator(npmOptions, options, 'mithril');
=======
import { getBabelDependencies, copyTemplate } from '../../helpers';
import { Generator } from '../Generator';

const generator: Generator = async (packageManager, npmOptions, { storyFormat }) => {
  const [
    storybookVersion,
    actionsVersion,
    linksVersion,
    knobsVersion,
    addonsVersion,
  ] = await packageManager.getVersions(
    '@storybook/mithril',
    '@storybook/addon-actions',
    '@storybook/addon-links',
    '@storybook/addon-knobs',
    '@storybook/addons'
  );

  copyTemplate(__dirname, storyFormat);

  const packageJson = packageManager.retrievePackageJson();

  const babelDependencies = await getBabelDependencies(packageManager, packageJson);

  packageManager.addDependencies({ ...npmOptions, packageJson }, [
    `@storybook/mithril@${storybookVersion}`,
    `@storybook/addon-actions@${actionsVersion}`,
    `@storybook/addon-links@${linksVersion}`,
    `@storybook/addon-knobs@${knobsVersion}`,
    `@storybook/addons@${addonsVersion}`,
    ...babelDependencies,
  ]);

  packageManager.addStorybookCommandInScripts();
>>>>>>> c7cdf2e8
};

export default generator;<|MERGE_RESOLUTION|>--- conflicted
+++ resolved
@@ -1,44 +1,7 @@
-<<<<<<< HEAD
 import { baseGenerator, Generator } from '../generator';
 
-const generator: Generator = async (npmOptions, options) => {
-  baseGenerator(npmOptions, options, 'mithril');
-=======
-import { getBabelDependencies, copyTemplate } from '../../helpers';
-import { Generator } from '../Generator';
-
-const generator: Generator = async (packageManager, npmOptions, { storyFormat }) => {
-  const [
-    storybookVersion,
-    actionsVersion,
-    linksVersion,
-    knobsVersion,
-    addonsVersion,
-  ] = await packageManager.getVersions(
-    '@storybook/mithril',
-    '@storybook/addon-actions',
-    '@storybook/addon-links',
-    '@storybook/addon-knobs',
-    '@storybook/addons'
-  );
-
-  copyTemplate(__dirname, storyFormat);
-
-  const packageJson = packageManager.retrievePackageJson();
-
-  const babelDependencies = await getBabelDependencies(packageManager, packageJson);
-
-  packageManager.addDependencies({ ...npmOptions, packageJson }, [
-    `@storybook/mithril@${storybookVersion}`,
-    `@storybook/addon-actions@${actionsVersion}`,
-    `@storybook/addon-links@${linksVersion}`,
-    `@storybook/addon-knobs@${knobsVersion}`,
-    `@storybook/addons@${addonsVersion}`,
-    ...babelDependencies,
-  ]);
-
-  packageManager.addStorybookCommandInScripts();
->>>>>>> c7cdf2e8
+const generator: Generator = async (packageManager, npmOptions, options) => {
+  baseGenerator(packageManager, npmOptions, options, 'mithril');
 };
 
 export default generator;