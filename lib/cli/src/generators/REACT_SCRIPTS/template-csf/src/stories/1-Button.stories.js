--- conflicted
+++ resolved
@@ -24,15 +24,8 @@
   <Button onClick={action('This was clicked')}>Trigger Action</Button>
 );
 
-<<<<<<< HEAD
-TextWithAction.story = {
-  name: 'With an action',
-  parameters: { notes: 'My notes on a button with emojis' },
-};
-=======
-WithSomeEmojiAndAction.storyName = 'with some emoji and action';
-WithSomeEmojiAndAction.parameters = { notes: 'My notes on a button with emojis' };
->>>>>>> 2a348c05
+TextWithAction.storyName = 'With an action';
+TextWithAction.parameters = { notes: 'My notes on a button with emojis' };
 
 export const ButtonWithLinkToAnotherStory = () => (
   <Button onClick={linkTo('Welcome')}>Go to Welcome Story</Button>
