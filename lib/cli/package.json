--- conflicted
+++ resolved
@@ -1,10 +1,6 @@
 {
   "name": "@storybook/cli",
-<<<<<<< HEAD
   "version": "5.2.0-alpha.8",
-=======
-  "version": "5.1.0-beta.1",
->>>>>>> de90d224
   "description": "Storybook's CLI - easiest method of adding storybook to your projects",
   "keywords": [
     "cli",
@@ -34,11 +30,7 @@
     "@babel/core": "^7.3.4",
     "@babel/preset-env": "^7.4.1",
     "@babel/register": "^7.0.0",
-<<<<<<< HEAD
     "@storybook/codemod": "5.2.0-alpha.8",
-=======
-    "@storybook/codemod": "5.1.0-beta.1",
->>>>>>> de90d224
     "chalk": "^2.4.1",
     "commander": "^2.19.0",
     "core-js": "^3.0.1",
@@ -52,7 +44,6 @@
     "update-notifier": "^3.0.0"
   },
   "devDependencies": {
-<<<<<<< HEAD
     "@storybook/addon-actions": "5.2.0-alpha.8",
     "@storybook/addon-centered": "5.2.0-alpha.8",
     "@storybook/addon-graphql": "5.2.0-alpha.8",
@@ -79,34 +70,6 @@
     "@storybook/svelte": "5.2.0-alpha.8",
     "@storybook/ui": "5.2.0-alpha.8",
     "@storybook/vue": "5.2.0-alpha.8"
-=======
-    "@storybook/addon-actions": "5.1.0-beta.1",
-    "@storybook/addon-centered": "5.1.0-beta.1",
-    "@storybook/addon-graphql": "5.1.0-beta.1",
-    "@storybook/addon-info": "5.1.0-beta.1",
-    "@storybook/addon-knobs": "5.1.0-beta.1",
-    "@storybook/addon-links": "5.1.0-beta.1",
-    "@storybook/addon-notes": "5.1.0-beta.1",
-    "@storybook/addon-options": "5.1.0-beta.1",
-    "@storybook/addon-storyshots": "5.1.0-beta.1",
-    "@storybook/addons": "5.1.0-beta.1",
-    "@storybook/angular": "5.1.0-beta.1",
-    "@storybook/channel-postmessage": "5.1.0-beta.1",
-    "@storybook/channel-websocket": "5.1.0-beta.1",
-    "@storybook/channels": "5.1.0-beta.1",
-    "@storybook/ember": "5.1.0-beta.1",
-    "@storybook/html": "5.1.0-beta.1",
-    "@storybook/marko": "5.1.0-beta.1",
-    "@storybook/mithril": "5.1.0-beta.1",
-    "@storybook/polymer": "5.1.0-beta.1",
-    "@storybook/preact": "5.1.0-beta.1",
-    "@storybook/react": "5.1.0-beta.1",
-    "@storybook/react-native": "5.1.0-beta.1",
-    "@storybook/riot": "5.1.0-beta.1",
-    "@storybook/svelte": "5.1.0-beta.1",
-    "@storybook/ui": "5.1.0-beta.1",
-    "@storybook/vue": "5.1.0-beta.1"
->>>>>>> de90d224
   },
   "publishConfig": {
     "access": "public"
