--- conflicted
+++ resolved
@@ -25,12 +25,7 @@
     "@storybook/addon-actions": "^4.0.0-alpha.18",
     "@storybook/addon-links": "^4.0.0-alpha.18",
     "@storybook/addons": "^4.0.0-alpha.18",
-<<<<<<< HEAD
-    "@babel/core": "^7.0.0-rc.3",
-    "babel-loader": "^8.0.0-beta.6"
-=======
     "@babel/core": "^7.0.0",
     "babel-loader": "^8.0.0"
->>>>>>> 5676863d
   }
 }