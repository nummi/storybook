--- conflicted
+++ resolved
@@ -1,11 +1,6 @@
 import {
-<<<<<<< HEAD
-  getVersions,
+  getVersionedPackages,
   retrievePackageJson,
-=======
-  getVersionedPackages,
-  getPackageJson,
->>>>>>> 5c86314e
   writePackageJson,
   getBabelDependencies,
   installDependencies,
