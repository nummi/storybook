/* eslint no-underscore-dangle: 0 */
import memoize from 'memoizerific';
import dedent from 'ts-dedent';
import stable from 'stable';
import { mapValues } from 'lodash';

import { Channel } from '@storybook/channels';
import Events from '@storybook/core-events';
import { logger } from '@storybook/client-logger';
import {
  StoryId,
  ViewMode,
  Comparator,
  Parameters,
  Args,
  LegacyStoryFn,
  ArgsStoryFn,
  StoryContext,
  StoryKind,
} from '@storybook/addons';
import {
  DecoratorFunction,
  StoryMetadata,
  StoreData,
  AddStoryArgs,
  StoreItem,
  PublishedStoreItem,
  ErrorLike,
  GetStorybookKind,
  ArgTypesEnhancer,
} from './types';
import { HooksContext } from './hooks';
import storySort from './storySort';
import { combineParameters } from './parameters';

interface Selection {
  storyId: StoryId;
  viewMode: ViewMode;
}

interface StoryOptions {
  includeDocsOnly?: boolean;
}

type KindMetadata = StoryMetadata & { order: number };

const isStoryDocsOnly = (parameters?: Parameters) => {
  return parameters && parameters.docsOnly;
};

const includeStory = (story: StoreItem, options: StoryOptions = { includeDocsOnly: false }) => {
  if (options.includeDocsOnly) {
    return true;
  }
  return !isStoryDocsOnly(story.parameters);
};

const inJest = () => process.env.JEST_WORKER_ID !== undefined;

const checkGlobalArgs = (parameters: Parameters) => {
  const { globalArgs, globalArgTypes } = parameters;
  if ((globalArgs || globalArgTypes) && !inJest()) {
    logger.error(
      'Global args/argTypes can only be set globally',
      JSON.stringify({
        globalArgs,
        globalArgTypes,
      })
    );
  }
};

const checkStorySort = (parameters: Parameters) => {
  const { options } = parameters;
  if (options?.storySort) logger.error('The storySort option parameter can only be set globally');
};

type AllowUnsafeOption = { allowUnsafe?: boolean };

const toExtracted = <T>(obj: T) =>
  Object.entries(obj).reduce((acc, [key, value]) => {
    if (typeof value === 'function') {
      return acc;
    }
    if (key === 'hooks') {
      return acc;
    }
    if (Array.isArray(value)) {
      return Object.assign(acc, { [key]: value.slice().sort() });
    }
    return Object.assign(acc, { [key]: value });
  }, {});

export default class StoryStore {
  _error?: ErrorLike;

  _channel: Channel;

  _configuring: boolean;

  _globalArgs: Args;

  _globalMetadata: StoryMetadata;

  // Keyed on kind name
  _kinds: Record<string, KindMetadata>;

  // Keyed on storyId
  _stories: StoreData;

  _argTypesEnhancers: ArgTypesEnhancer[];

  _revision: number;

  _selection: Selection;

  constructor(params: { channel: Channel }) {
    // Assume we are configuring until we hear otherwise
    this._configuring = true;

    this._globalArgs = {};
    this._globalMetadata = { parameters: {}, decorators: [] };
    this._kinds = {};
    this._stories = {};
    this._argTypesEnhancers = [];
    this._revision = 0;
    this._selection = {} as any;
    this._error = undefined;
    this._channel = params.channel;

    this.setupListeners();
  }

  setupListeners() {
    // Channel can be null in StoryShots
    if (!this._channel) return;

    this._channel.on(Events.SET_CURRENT_STORY, ({ storyId, viewMode }) =>
      this.setSelection({ storyId, viewMode })
    );

    this._channel.on(Events.UPDATE_STORY_ARGS, (id: string, newArgs: Args) =>
      this.updateStoryArgs(id, newArgs)
    );

    this._channel.on(Events.UPDATE_GLOBAL_ARGS, (newGlobalArgs: Args) =>
      this.updateGlobalArgs(newGlobalArgs)
    );
  }

  startConfiguring() {
    this._configuring = true;
  }

  finishConfiguring() {
    this._configuring = false;
    this.pushToManager();
    if (this._channel) this._channel.emit(Events.RENDER_CURRENT_STORY);

    const storyIds = Object.keys(this._stories);
    if (storyIds.length) {
      const {
        parameters: { globalArgs: initialGlobalArgs, globalArgTypes },
      } = this.fromId(storyIds[0]);

      const defaultGlobalArgs: Args = globalArgTypes
        ? Object.entries(globalArgTypes as Record<string, { defaultValue: any }>).reduce(
            (acc, [arg, { defaultValue }]) => {
              if (defaultValue) acc[arg] = defaultValue;
              return acc;
            },
            {} as Args
          )
        : {};

      // To deal with HMR, we consider the previous value of global args, and:
      //   1. Remove any keys that are not in the new parameter
      //   2. Preference any keys that were already set
      //   3. Use any new keys from the new parameter
      this._globalArgs = Object.entries(this._globalArgs || {}).reduce(
        (acc, [key, previousValue]) => {
          if (acc[key]) acc[key] = previousValue;

          return acc;
        },
        { ...defaultGlobalArgs, ...initialGlobalArgs }
      );
    }
  }

  addGlobalMetadata({ parameters, decorators }: StoryMetadata) {
    if (parameters) {
      const { args, argTypes } = parameters;
      if (args || argTypes)
        logger.warn(
          'Found args/argTypes in global parameters.',
          JSON.stringify({ args, argTypes })
        );
    }
    const globalParameters = this._globalMetadata.parameters;

    this._globalMetadata.parameters = combineParameters(globalParameters, parameters);

    this._globalMetadata.decorators.push(...decorators);
  }

  clearGlobalDecorators() {
    this._globalMetadata.decorators = [];
  }

  ensureKind(kind: string) {
    if (!this._kinds[kind]) {
      this._kinds[kind] = {
        order: Object.keys(this._kinds).length,
        parameters: {},
        decorators: [],
      };
    }
  }

  addKindMetadata(kind: string, { parameters, decorators }: StoryMetadata) {
    this.ensureKind(kind);
    if (parameters) {
      checkGlobalArgs(parameters);
      checkStorySort(parameters);
    }
    this._kinds[kind].parameters = combineParameters(this._kinds[kind].parameters, parameters);

    this._kinds[kind].decorators.push(...decorators);
  }

  addArgTypesEnhancer(argTypesEnhancer: ArgTypesEnhancer) {
    if (Object.keys(this._stories).length > 0)
      throw new Error('Cannot add a parameter enhancer to the store after a story has been added.');

    this._argTypesEnhancers.push(argTypesEnhancer);
  }

  // Combine the global, kind & story parameters of a story
  combineStoryParameters(parameters: Parameters, kind: StoryKind) {
    return combineParameters(
      this._globalMetadata.parameters,
      this._kinds[kind].parameters,
      parameters
    );
  }

  addStory(
    {
      id,
      kind,
      name,
      storyFn: original,
      parameters: storyParameters = {},
      decorators: storyDecorators = [],
    }: AddStoryArgs,
    {
      applyDecorators,
      allowUnsafe = false,
    }: {
      applyDecorators: (fn: LegacyStoryFn, decorators: DecoratorFunction[]) => any;
    } & AllowUnsafeOption
  ) {
    if (!this._configuring && !allowUnsafe)
      throw new Error(
        'Cannot add a story when not configuring, see https://github.com/storybookjs/storybook/blob/next/MIGRATION.md#story-store-immutable-outside-of-configuration'
      );

    if (storyParameters) {
      checkGlobalArgs(storyParameters);
      checkStorySort(storyParameters);
    }

    const { _stories } = this;

    if (_stories[id]) {
      logger.warn(dedent`
        Story with id ${id} already exists in the store!

        Perhaps you added the same story twice, or you have a name collision?
        Story ids need to be unique -- ensure you aren't using the same names modulo url-sanitization.
      `);
    }

    const identification = {
      id,
      kind,
      name,
      story: name, // legacy
    };

    // immutable original storyFn
    const getOriginal = () => original;

    this.ensureKind(kind);
    const kindMetadata: KindMetadata = this._kinds[kind];
    const decorators = [
      ...storyDecorators,
      ...kindMetadata.decorators,
      ...this._globalMetadata.decorators,
    ];

<<<<<<< HEAD
    const finalStoryFn = (context: StoryContext) =>
      context.parameters.passArgsFirst
        ? (original as ArgsStoryFn)(context.args, context)
        : original(context);
=======
    let finalStoryFn: LegacyStoryFn;
    const { passArgsFirst } = parameters;
    if (passArgsFirst || typeof passArgsFirst === 'undefined') {
      finalStoryFn = (context: StoryContext) => (original as ArgsStoryFn)(context.args, context);
    } else {
      finalStoryFn = original as LegacyStoryFn;
    }
>>>>>>> 2ec7737b

    // lazily decorate the story when it's loaded
    const getDecorated: () => LegacyStoryFn = memoize(1)(() =>
      applyDecorators(finalStoryFn, decorators)
    );

    const hooks = new HooksContext();

    const storyFn: LegacyStoryFn = (runtimeContext: StoryContext) =>
      getDecorated()({
        ...identification,
        ...runtimeContext,
        // Calculate "combined" parameters at render time
        parameters: this.combineStoryParameters(storyParameters, kind),
        hooks,
        args: _stories[id].args,
        globalArgs: this._globalArgs,
      });

    // We need the combined parameters now in order to calculate argTypes, but we won't keep them
    const combinedParameters = this.combineStoryParameters(storyParameters, kind);

    const { argTypes = {} } = this._argTypesEnhancers.reduce(
      (accumlatedParameters: Parameters, enhancer) => ({
        ...accumlatedParameters,
        argTypes: enhancer({
          ...identification,
          storyFn,
          parameters: accumlatedParameters,
          args: {},
          globalArgs: {},
        }),
      }),
      combinedParameters
    );

    // Pull out parameters.args.$ || .argTypes.$.defaultValue into initialArgs
    const initialArgs: Args = combinedParameters.args;
    const defaultArgs: Args = Object.entries(
      argTypes as Record<string, { defaultValue: any }>
    ).reduce((acc, [arg, { defaultValue }]) => {
      if (defaultValue) acc[arg] = defaultValue;
      return acc;
    }, {} as Args);

    _stories[id] = {
      ...identification,

      hooks,
      getDecorated,
      getOriginal,
      storyFn,

      parameters: { ...storyParameters, argTypes },
      args: { ...defaultArgs, ...initialArgs },
    };
  }

  remove = (id: string, { allowUnsafe = false }: AllowUnsafeOption = {}): void => {
    if (!this._configuring && !allowUnsafe)
      throw new Error(
        'Cannot remove a story when not configuring, see https://github.com/storybookjs/storybook/blob/next/MIGRATION.md#story-store-immutable-outside-of-configuration'
      );

    const { _stories } = this;
    const story = _stories[id];
    delete _stories[id];

    if (story) story.hooks.clean();
  };

  removeStoryKind(kind: string, { allowUnsafe = false }: AllowUnsafeOption = {}) {
    if (!this._configuring && !allowUnsafe)
      throw new Error(
        'Cannot remove a kind when not configuring, see https://github.com/storybookjs/storybook/blob/next/MIGRATION.md#story-store-immutable-outside-of-configuration'
      );

    if (!this._kinds[kind]) return;

    this._kinds[kind].parameters = {};
    this._kinds[kind].decorators = [];

    this.cleanHooksForKind(kind);
    this._stories = Object.entries(this._stories).reduce((acc: StoreData, [id, story]) => {
      if (story.kind !== kind) acc[id] = story;

      return acc;
    }, {});
  }

  updateGlobalArgs(newGlobalArgs: Args) {
    this._globalArgs = { ...this._globalArgs, ...newGlobalArgs };
    this._channel.emit(Events.GLOBAL_ARGS_UPDATED, this._globalArgs);
  }

  updateStoryArgs(id: string, newArgs: Args) {
    if (!this._stories[id]) throw new Error(`No story for id ${id}`);
    const { args } = this._stories[id];
    this._stories[id].args = { ...args, ...newArgs };

    this._channel.emit(Events.STORY_ARGS_UPDATED, id, this._stories[id].args);
  }

  fromId = (id: string): PublishedStoreItem | null => {
    try {
      const data = this._stories[id as string];

      if (!data || !data.getDecorated) {
        return null;
      }

      return {
        ...data,
        parameters: this.combineStoryParameters(data.parameters, data.kind),
        globalArgs: this._globalArgs,
      };
    } catch (e) {
      logger.warn('failed to get story:', this._stories);
      logger.error(e);
      return null;
    }
  };

  raw(options?: StoryOptions) {
    return Object.values(this._stories)
      .filter((i) => !!i.getDecorated)
      .filter((i) => includeStory(i, options))
      .map(({ id }) => this.fromId(id));
  }

  extract(options: StoryOptions & { normalizeParameters?: boolean } = {}) {
    const stories = Object.entries(this._stories);

    const storySortParameter = this._globalMetadata.parameters?.options?.storySort;
    if (storySortParameter) {
      let sortFn: Comparator<any>;
      if (typeof storySortParameter === 'function') {
        sortFn = storySortParameter;
      } else {
        sortFn = storySort(storySortParameter);
      }
      stable.inplace(stories, sortFn);
    } else {
      // NOTE: when kinds are HMR'ed they get temporarily removed from the `_stories` array
      // and thus lose order. However `_kindOrder` preservers the original load order
      stable.inplace(
        stories,
        (s1, s2) => this._kinds[s1[1].kind].order - this._kinds[s2[1].kind].order
      );
    }

    // removes function values from all stories so they are safe to transport over the channel
    return stories.reduce((acc, [id, story]) => {
      if (!includeStory) return acc;

      const extracted = toExtracted(story);
      if (options.normalizeParameters) return Object.assign(acc, { [id]: extracted });

      const { parameters, kind } = extracted as { parameters: Parameters; kind: StoryKind };
      return Object.assign(acc, {
        [id]: Object.assign(extracted, {
          parameters: this.combineStoryParameters(parameters, kind),
        }),
      });
    }, {});
  }

  clearError() {
    this._error = null;
  }

  setError = (err: ErrorLike) => {
    this._error = err;
    if (this._channel) this._channel.emit(Events.RENDER_CURRENT_STORY);
  };

  getError = (): ErrorLike | undefined => this._error;

  setSelection(selection: Selection): void {
    this._selection = selection;

    if (this._channel) {
      this._channel.emit(Events.CURRENT_STORY_WAS_SET, this._selection);

      // If the selection is set while configuration is in process, we are guaranteed
      // we'll emit RENDER_CURRENT_STORY at the end of the process, so we shouldn't do it now.
      if (!this._configuring) this._channel.emit(Events.RENDER_CURRENT_STORY);
    }
  }

  getSelection = (): Selection => this._selection;

  getDataForManager = () => {
    return {
      v: 2,
      globalParameters: this._globalMetadata.parameters,
      kindParameters: mapValues(this._kinds, (metadata) => metadata.parameters),
      stories: this.extract({ includeDocsOnly: true, normalizeParameters: true }),
    };
  };

  pushToManager = () => {
    if (this._channel) {
      // send to the parent frame.
      this._channel.emit(Events.SET_STORIES, this.getDataForManager());
    }
  };

  getStoryKinds() {
    return Array.from(new Set(this.raw().map((s) => s.kind)));
  }

  getStoriesForKind(kind: string) {
    return this.raw().filter((story) => story.kind === kind);
  }

  getRawStory(kind: string, name: string) {
    return this.getStoriesForKind(kind).find((s) => s.name === name);
  }

  getRevision() {
    return this._revision;
  }

  incrementRevision() {
    this._revision += 1;
  }

  cleanHooks(id: string) {
    if (this._stories[id]) {
      this._stories[id].hooks.clean();
    }
  }

  cleanHooksForKind(kind: string) {
    this.getStoriesForKind(kind).map((story) => this.cleanHooks(story.id));
  }

  // This API is a reimplementation of Storybook's original getStorybook() API.
  // As such it may not behave *exactly* the same, but aims to. Some notes:
  //  - It is *NOT* sorted by the user's sort function, but remains sorted in "insertion order"
  //  - It does not include docs-only stories
  getStorybook(): GetStorybookKind[] {
    return Object.values(
      this.raw().reduce((kinds: { [kind: string]: GetStorybookKind }, story) => {
        if (!includeStory(story)) return kinds;

        const {
          kind,
          name,
          storyFn,
          parameters: { fileName },
        } = story;

        // eslint-disable-next-line no-param-reassign
        if (!kinds[kind]) kinds[kind] = { kind, fileName, stories: [] };

        kinds[kind].stories.push({ name, render: storyFn });

        return kinds;
      }, {})
    ).sort((s1, s2) => this._kinds[s1.kind].order - this._kinds[s2.kind].order);
  }
}<|MERGE_RESOLUTION|>--- conflicted
+++ resolved
@@ -300,20 +300,12 @@
       ...this._globalMetadata.decorators,
     ];
 
-<<<<<<< HEAD
-    const finalStoryFn = (context: StoryContext) =>
-      context.parameters.passArgsFirst
+    const finalStoryFn = (context: StoryContext) => {
+      const { passArgsFirst } = context.parameters;
+      return passArgsFirst || typeof passArgsFirst === 'undefined'
         ? (original as ArgsStoryFn)(context.args, context)
         : original(context);
-=======
-    let finalStoryFn: LegacyStoryFn;
-    const { passArgsFirst } = parameters;
-    if (passArgsFirst || typeof passArgsFirst === 'undefined') {
-      finalStoryFn = (context: StoryContext) => (original as ArgsStoryFn)(context.args, context);
-    } else {
-      finalStoryFn = original as LegacyStoryFn;
-    }
->>>>>>> 2ec7737b
+    };
 
     // lazily decorate the story when it's loaded
     const getDecorated: () => LegacyStoryFn = memoize(1)(() =>
