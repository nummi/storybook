--- conflicted
+++ resolved
@@ -25,13 +25,8 @@
     "@storybook/channels": "5.2.0-beta.18",
     "@storybook/client-logger": "5.2.0-beta.18",
     "core-js": "^3.0.1",
-<<<<<<< HEAD
     "global": "^4.0.0",
-    "telejson": "^2.2.1"
-=======
-    "global": "^4.3.2",
     "telejson": "^2.2.2"
->>>>>>> 76805fb4
   },
   "publishConfig": {
     "access": "public"
