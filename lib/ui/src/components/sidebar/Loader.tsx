import React, { FunctionComponent, Fragment } from 'react';
import { styled } from '@storybook/theming';

const LOADER_SEQUENCE = [0, 0, 1, 1, 2, 3, 3, 3, 1, 1, 1, 2, 2, 2, 3];

const Loadingitem = styled.div<{
  depth?: number;
}>(
  {
    cursor: 'progress',
    fontSize: 13,
    height: '16px',
    marginTop: 4,
    marginBottom: 4,
    alignItems: 'center',
    overflow: 'hidden',
  },
  ({ depth = 0 }) => ({
    marginLeft: depth * 15,
    maxWidth: 85 - depth * 5,
  }),
  ({ theme }) => theme.animation.inlineGlow,
  ({ theme }) => ({
    background: theme.appBorderColor,
  })
);

export const Contained = styled.div({
  display: 'flex',
  flexDirection: 'column',
  paddingLeft: 20,
  paddingRight: 20,
});

<<<<<<< HEAD
const getRandomInt = (max: number) => Math.floor(Math.random() * Math.floor(max + 1));

export const Loader: FunctionComponent<{ size: 'single' | 'multiple' | number }> = ({ size }) => {
  if (typeof size === 'number') {
    return (
      <Fragment>
        {Array.from(Array(size)).map((item, index) => (
          // eslint-disable-next-line react/no-array-index-key
          <Loadingitem depth={index > 0 ? getRandomInt(1) : 0} key={index} />
        ))}
      </Fragment>
    );
  }
  return size === 'multiple' ? (
=======
interface LoaderProps {
  /**
   * The number of lines to display in the loader.
   * These are indented according to a pre-defined sequence of depths.
   */
  size: number;
}

export const Loader: FunctionComponent<LoaderProps> = ({ size }) => {
  const repeats = Math.ceil(size / LOADER_SEQUENCE.length);
  // Creates an array that repeats LOADER_SEQUENCE depths in order, until the size is reached.
  const sequence = Array.from(Array(repeats)).fill(LOADER_SEQUENCE).flat().slice(0, size);
  return (
>>>>>>> 261a1ef9
    <Fragment>
      {sequence.map((depth, index) => (
        // eslint-disable-next-line react/no-array-index-key
        <Loadingitem depth={depth} key={index} />
      ))}
    </Fragment>
  );
};<|MERGE_RESOLUTION|>--- conflicted
+++ resolved
@@ -32,22 +32,6 @@
   paddingRight: 20,
 });
 
-<<<<<<< HEAD
-const getRandomInt = (max: number) => Math.floor(Math.random() * Math.floor(max + 1));
-
-export const Loader: FunctionComponent<{ size: 'single' | 'multiple' | number }> = ({ size }) => {
-  if (typeof size === 'number') {
-    return (
-      <Fragment>
-        {Array.from(Array(size)).map((item, index) => (
-          // eslint-disable-next-line react/no-array-index-key
-          <Loadingitem depth={index > 0 ? getRandomInt(1) : 0} key={index} />
-        ))}
-      </Fragment>
-    );
-  }
-  return size === 'multiple' ? (
-=======
 interface LoaderProps {
   /**
    * The number of lines to display in the loader.
@@ -61,7 +45,6 @@
   // Creates an array that repeats LOADER_SEQUENCE depths in order, until the size is reached.
   const sequence = Array.from(Array(repeats)).fill(LOADER_SEQUENCE).flat().slice(0, size);
   return (
->>>>>>> 261a1ef9
     <Fragment>
       {sequence.map((depth, index) => (
         // eslint-disable-next-line react/no-array-index-key
