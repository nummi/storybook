{
  "name": "@storybook/ui",
  "version": "5.1.1",
  "description": "Core Storybook UI",
  "keywords": [
    "storybook"
  ],
  "homepage": "https://github.com/storybookjs/storybook/tree/master/lib/ui",
  "bugs": {
    "url": "https://github.com/storybookjs/storybook/issues"
  },
  "repository": {
    "type": "git",
    "url": "https://github.com/storybookjs/storybook.git",
    "directory": "lib/ui"
  },
  "license": "MIT",
  "main": "dist/index.js",
  "jsnext:main": "src/index.js",
  "scripts": {
    "createDlls": "node -r esm ./scripts/createDlls.js",
    "prepare": "node ../../scripts/prepare.js"
  },
  "dependencies": {
<<<<<<< HEAD
    "@emotion/core": "^10.0.9",
    "@emotion/styled": "^10.0.9",
    "@emotion/styled-base": "^10.0.10",
    "@storybook/addons": "5.1.0-rc.3",
    "@storybook/api": "5.1.0-rc.3",
    "@storybook/channels": "^5.0.11",
    "@storybook/client-logger": "5.1.0-rc.3",
    "@storybook/components": "5.1.0-rc.3",
    "@storybook/core-events": "5.1.0-rc.3",
    "@storybook/router": "5.1.0-rc.3",
    "@storybook/theming": "5.1.0-rc.3",
=======
    "@storybook/addons": "5.1.1",
    "@storybook/api": "5.1.1",
    "@storybook/client-logger": "5.1.1",
    "@storybook/components": "5.1.1",
    "@storybook/core-events": "5.1.1",
    "@storybook/router": "5.1.1",
    "@storybook/theming": "5.1.1",
    "copy-to-clipboard": "^3.0.8",
>>>>>>> dbb7965f
    "core-js": "^3.0.1",
    "core-js-pure": "^3.0.1",
    "emotion-theming": "^10.0.10",
    "fast-deep-equal": "^2.0.1",
    "fuse.js": "^3.4.4",
    "global": "^4.3.2",
    "lodash": "^4.17.11",
    "markdown-to-jsx": "^6.9.3",
    "memoizerific": "^1.11.3",
    "polished": "^3.3.1",
    "prop-types": "^15.7.2",
    "qs": "^6.6.0",
    "react": "^16.8.3",
    "react-dom": "^16.8.3",
    "react-draggable": "^3.1.1",
    "react-helmet-async": "^1.0.2",
    "react-hotkeys": "2.0.0-pre4",
    "react-sizeme": "^2.6.7",
    "recompose": "^0.30.0",
    "regenerator-runtime": "^0.13.2",
    "resolve-from": "^5.0.0",
    "semver": "^6.0.0",
    "store2": "^2.7.1",
    "telejson": "^2.2.1",
    "util-deprecate": "^1.0.2"
  },
  "devDependencies": {
    "flush-promises": "^1.0.2",
    "terser-webpack-plugin": "^1.2.4",
    "webpack": "^4.28.0"
  },
  "publishConfig": {
    "access": "public"
  }
}<|MERGE_RESOLUTION|>--- conflicted
+++ resolved
@@ -22,19 +22,6 @@
     "prepare": "node ../../scripts/prepare.js"
   },
   "dependencies": {
-<<<<<<< HEAD
-    "@emotion/core": "^10.0.9",
-    "@emotion/styled": "^10.0.9",
-    "@emotion/styled-base": "^10.0.10",
-    "@storybook/addons": "5.1.0-rc.3",
-    "@storybook/api": "5.1.0-rc.3",
-    "@storybook/channels": "^5.0.11",
-    "@storybook/client-logger": "5.1.0-rc.3",
-    "@storybook/components": "5.1.0-rc.3",
-    "@storybook/core-events": "5.1.0-rc.3",
-    "@storybook/router": "5.1.0-rc.3",
-    "@storybook/theming": "5.1.0-rc.3",
-=======
     "@storybook/addons": "5.1.1",
     "@storybook/api": "5.1.1",
     "@storybook/client-logger": "5.1.1",
@@ -43,7 +30,6 @@
     "@storybook/router": "5.1.1",
     "@storybook/theming": "5.1.1",
     "copy-to-clipboard": "^3.0.8",
->>>>>>> dbb7965f
     "core-js": "^3.0.1",
     "core-js-pure": "^3.0.1",
     "emotion-theming": "^10.0.10",
