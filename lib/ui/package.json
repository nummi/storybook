--- conflicted
+++ resolved
@@ -1,10 +1,6 @@
 {
   "name": "@storybook/ui",
-<<<<<<< HEAD
-  "version": "4.1.0-alpha.12",
-=======
   "version": "4.1.0",
->>>>>>> 75d45d3d
   "description": "Core Storybook UI",
   "keywords": [
     "storybook"
@@ -28,13 +24,8 @@
     "@emotion/core": "^0.13.1",
     "@emotion/provider": "^0.11.2",
     "@emotion/styled": "^0.10.6",
-<<<<<<< HEAD
-    "@storybook/components": "4.1.0-alpha.12",
-    "@storybook/core-events": "4.1.0-alpha.12",
-=======
     "@storybook/components": "4.1.0",
     "@storybook/core-events": "4.1.0",
->>>>>>> 75d45d3d
     "@storybook/mantra-core": "^1.7.2",
     "@storybook/podda": "^1.2.3",
     "@storybook/react-komposer": "^2.0.5",
