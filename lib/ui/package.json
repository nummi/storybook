--- conflicted
+++ resolved
@@ -21,22 +21,13 @@
     "prepare": "node ../../scripts/prepare.js"
   },
   "dependencies": {
-<<<<<<< HEAD
-    "@storybook/addons": "5.0.0-alpha.10",
-    "@storybook/client-logger": "5.0.0-alpha.10",
-    "@storybook/components": "5.0.0-alpha.10",
-    "@storybook/core-events": "5.0.0-alpha.10",
-    "@storybook/router": "5.0.0-alpha.10",
-    "@storybook/theming": "5.0.0-alpha.10",
-    "fuzzy-search": "^3.0.1",
-=======
     "@storybook/addons": "5.0.0-alpha.11",
     "@storybook/client-logger": "5.0.0-alpha.11",
     "@storybook/components": "5.0.0-alpha.11",
     "@storybook/core-events": "5.0.0-alpha.11",
     "@storybook/router": "5.0.0-alpha.11",
     "@storybook/theming": "5.0.0-alpha.11",
->>>>>>> f61f5668
+    "fuzzy-search": "^3.0.1",
     "eventemitter3": "^3.1.0",
     "fast-deep-equal": "^2.0.1",
     "fuse.js": "^3.3.0",
