{
  "name": "@storybook/ui",
  "version": "5.1.0-rc.4",
  "description": "Core Storybook UI",
  "keywords": [
    "storybook"
  ],
  "homepage": "https://github.com/storybookjs/storybook/tree/master/lib/ui",
  "bugs": {
    "url": "https://github.com/storybookjs/storybook/issues"
  },
  "repository": {
    "type": "git",
    "url": "https://github.com/storybookjs/storybook.git",
    "directory": "lib/ui"
  },
  "license": "MIT",
  "main": "dist/index.js",
  "jsnext:main": "src/index.js",
  "scripts": {
    "createDlls": "node -r esm ./scripts/createDlls.js",
    "prepare": "node ../../scripts/prepare.js"
  },
  "dependencies": {
<<<<<<< HEAD
    "@storybook/addons": "5.1.0-beta.0",
    "@storybook/api": "5.1.0-beta.0",
    "@storybook/client-logger": "5.1.0-beta.0",
    "@storybook/components": "5.1.0-beta.0",
    "@storybook/core-events": "5.1.0-beta.0",
    "@storybook/router": "5.1.0-beta.0",
    "@storybook/theming": "5.1.0-beta.0",
    "copy-to-clipboard": "^3.0.8",
=======
    "@storybook/addons": "5.1.0-rc.4",
    "@storybook/api": "5.1.0-rc.4",
    "@storybook/client-logger": "5.1.0-rc.4",
    "@storybook/components": "5.1.0-rc.4",
    "@storybook/core-events": "5.1.0-rc.4",
    "@storybook/router": "5.1.0-rc.4",
    "@storybook/theming": "5.1.0-rc.4",
>>>>>>> 7555d983
    "core-js": "^3.0.1",
    "core-js-pure": "^3.0.1",
    "fast-deep-equal": "^2.0.1",
    "fuse.js": "^3.4.4",
    "global": "^4.3.2",
    "lodash": "^4.17.11",
    "markdown-to-jsx": "^6.9.3",
    "memoizerific": "^1.11.3",
    "polished": "^3.3.1",
    "prop-types": "^15.7.2",
    "qs": "^6.6.0",
    "react": "^16.8.4",
    "react-dom": "^16.8.4",
    "react-draggable": "^3.1.1",
    "react-helmet-async": "^1.0.2",
    "react-hotkeys": "2.0.0-pre4",
    "react-resize-detector": "^4.0.5",
    "recompose": "^0.30.0",
    "resolve-from": "^5.0.0",
    "semver": "^6.0.0",
    "store2": "^2.7.1",
    "telejson": "^2.2.1",
    "util-deprecate": "^1.0.2"
  },
  "devDependencies": {
    "flush-promises": "^1.0.2",
    "terser-webpack-plugin": "^1.2.4",
    "webpack": "^4.28.0"
  },
  "publishConfig": {
    "access": "public"
  }
}<|MERGE_RESOLUTION|>--- conflicted
+++ resolved
@@ -22,16 +22,6 @@
     "prepare": "node ../../scripts/prepare.js"
   },
   "dependencies": {
-<<<<<<< HEAD
-    "@storybook/addons": "5.1.0-beta.0",
-    "@storybook/api": "5.1.0-beta.0",
-    "@storybook/client-logger": "5.1.0-beta.0",
-    "@storybook/components": "5.1.0-beta.0",
-    "@storybook/core-events": "5.1.0-beta.0",
-    "@storybook/router": "5.1.0-beta.0",
-    "@storybook/theming": "5.1.0-beta.0",
-    "copy-to-clipboard": "^3.0.8",
-=======
     "@storybook/addons": "5.1.0-rc.4",
     "@storybook/api": "5.1.0-rc.4",
     "@storybook/client-logger": "5.1.0-rc.4",
@@ -39,7 +29,7 @@
     "@storybook/core-events": "5.1.0-rc.4",
     "@storybook/router": "5.1.0-rc.4",
     "@storybook/theming": "5.1.0-rc.4",
->>>>>>> 7555d983
+    "copy-to-clipboard": "^3.0.8",
     "core-js": "^3.0.1",
     "core-js-pure": "^3.0.1",
     "fast-deep-equal": "^2.0.1",
