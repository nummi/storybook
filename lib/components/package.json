{
  "name": "@storybook/components",
  "version": "6.2.0-beta.4",
  "description": "Core Storybook Components",
  "keywords": [
    "storybook"
  ],
  "homepage": "https://github.com/storybookjs/storybook/tree/master/lib/components",
  "bugs": {
    "url": "https://github.com/storybookjs/storybook/issues"
  },
  "repository": {
    "type": "git",
    "url": "https://github.com/storybookjs/storybook.git",
    "directory": "lib/components"
  },
  "license": "MIT",
  "sideEffects": false,
  "main": "dist/cjs/index.js",
  "module": "dist/esm/index.js",
  "types": "dist/ts3.9/index.d.ts",
  "typesVersions": {
    "<3.8": {
      "*": [
        "dist/ts3.4/*"
      ]
    }
  },
  "files": [
    "dist/**/*",
    "README.md",
    "*.js",
    "*.d.ts"
  ],
  "scripts": {
    "prepare": "node ../../scripts/prepare.js"
  },
  "dependencies": {
    "@popperjs/core": "^2.6.0",
    "@storybook/client-logger": "6.2.0-beta.4",
    "@storybook/csf": "0.0.1",
    "@storybook/theming": "6.2.0-beta.4",
    "@types/overlayscrollbars": "^1.12.0",
    "@types/react-color": "^3.0.4",
    "@types/react-syntax-highlighter": "11.0.5",
    "core-js": "^3.8.2",
    "fast-deep-equal": "^3.1.3",
    "global": "^4.4.0",
    "lodash": "^4.17.20",
    "markdown-to-jsx": "^7.1.0",
    "memoizerific": "^1.11.3",
    "overlayscrollbars": "^1.13.1",
    "polished": "^4.0.5",
    "prop-types": "^15.7.2",
    "react-color": "^2.19.3",
    "react-popper-tooltip": "^3.1.1",
    "react-syntax-highlighter": "^13.5.3",
    "react-textarea-autosize": "^8.3.0",
<<<<<<< HEAD
    "ts-dedent": "^2.0.0",
    "util-deprecate": "^1.0.2"
=======
    "regenerator-runtime": "^0.13.7",
    "ts-dedent": "^2.0.0"
>>>>>>> 9e4a6d6d
  },
  "devDependencies": {
    "css": "^3.0.0",
    "jest": "^26.6.3"
  },
  "peerDependencies": {
    "react": "^16.8.0 || ^17.0.0",
    "react-dom": "^16.8.0 || ^17.0.0"
  },
  "publishConfig": {
    "access": "public"
  },
  "gitHead": "09707a9b0355643753e78a6dd49f047792efae45"
}<|MERGE_RESOLUTION|>--- conflicted
+++ resolved
@@ -56,13 +56,9 @@
     "react-popper-tooltip": "^3.1.1",
     "react-syntax-highlighter": "^13.5.3",
     "react-textarea-autosize": "^8.3.0",
-<<<<<<< HEAD
+    "regenerator-runtime": "^0.13.7",
     "ts-dedent": "^2.0.0",
     "util-deprecate": "^1.0.2"
-=======
-    "regenerator-runtime": "^0.13.7",
-    "ts-dedent": "^2.0.0"
->>>>>>> 9e4a6d6d
   },
   "devDependencies": {
     "css": "^3.0.0",
