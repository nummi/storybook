--- conflicted
+++ resolved
@@ -1,8 +1,3 @@
 // todo the following packages need definition files or a TS migration
-<<<<<<< HEAD
 declare module 'qs';
-=======
-declare module 'qs';
-declare module 'global';
-declare module '@reach/router';
->>>>>>> 00149fbc
+declare module 'global';