--- conflicted
+++ resolved
@@ -40,7 +40,7 @@
       - run:
           name: "Bootstrapping"
           command: |
-            npm run bootstrap -- --core
+            npm run bootstrap
       - save_cache:
           key: package-dependencies-{{ checksum "package.json" }}
           paths:
@@ -87,13 +87,9 @@
       - run:
           name: "Bootstrapping"
           command: |
-<<<<<<< HEAD
-            npm run bootstrap -- --core --test-cra
-=======
             npm run bootstrap
             npm run build-packs
             npm run bootstrap:test-cra
->>>>>>> 0d5624cb
       - run:
           name: "Build test-cra"
           command: |
@@ -113,13 +109,9 @@
       - run:
           name: "Bootstrapping packages"
           command: |
-<<<<<<< HEAD
-            npm run bootstrap -- --core --react-native-vanilla
-=======
             npm run bootstrap
             npm run build-packs
             npm run bootstrap:react-native-vanilla
->>>>>>> 0d5624cb
       - run:
           name: "Running react-native"
           command: |
@@ -139,7 +131,7 @@
       - run:
           name: "Bootstrapping"
           command: |
-            npm run bootstrap -- --docs
+            npm run bootstrap:docs
       - run:
           name: "Running docs"
           command: |
@@ -175,13 +167,9 @@
       - run:
           name: "Bootstrapping"
           command: |
-<<<<<<< HEAD
-            npm run bootstrap -- --all
-=======
             npm run bootstrap
             npm run build-packs
             npm run bootstrap:react-native-vanilla
->>>>>>> 0d5624cb
       - run:
           name: "Unit testing"
           command: |
