module.exports = {
  cacheDirectory: '.cache/jest',
  clearMocks: true,
  moduleNameMapper: {
    // non-js files
    '\\.(jpg|jpeg|png|gif|eot|otf|webp|svg|ttf|woff|woff2|mp4|webm|wav|mp3|m4a|aac|oga|mdx)$':
      '<rootDir>/__mocks__/fileMock.js',
    '\\.(css|scss|stylesheet)$': '<rootDir>/__mocks__/styleMock.js',
    '\\.(md)$': '<rootDir>/__mocks__/htmlMock.js',

    // core-js v2 to v3 mapping
    'core-js/modules/es6.(.*)': 'core-js/modules/es.$1',
    'core-js/modules/es7.(.*)': 'core-js/modules/esnext.$1',
    'core-js/library/fn/(.*)': `core-js/features/$1`,
    'core-js/es5/(.*)': `core-js/es/$1`,
    'core-js/es6/(.*)': `core-js/es/$1`,
    'core-js/es7/reflect': `core-js/proposals/reflect-metadata`,
    'core-js/es7/(.*)': `core-js/proposals/$1`,
    'core-js/object$/': `core-js/es/object`,
    'core-js/object/(.*)': `core-js/es/object/$1`,
    'babel-runtime/core-js/(.*)': `core-js/es/$1`,
    // 'babel-runtime/core-js/object/assign'
    'core-js/library/fn/object/assign': 'core-js/es/object/assign',
  },
  projects: [
    '<rootDir>',
    '<rootDir>/examples/cra-kitchen-sink',
    '<rootDir>/examples/cra-ts-kitchen-sink',
    '<rootDir>/examples/html-kitchen-sink',
    '<rootDir>/examples/riot-kitchen-sink',
    '<rootDir>/examples/svelte-kitchen-sink',
    '<rootDir>/examples/vue-kitchen-sink',
    '<rootDir>/examples/angular-cli',
    '<rootDir>/examples/preact-kitchen-sink',
    '<rootDir>/examples/rax-kitchen-sink',
  ],
  roots: [
    '<rootDir>/addons',
    '<rootDir>/app',
    '<rootDir>/lib',
    '<rootDir>/examples/official-storybook',
  ],
  transform: {
    '^.+\\.jsx?$': '<rootDir>/scripts/babel-jest.js',
    '^.+\\.tsx?$': '<rootDir>/scripts/babel-jest.js',
  },
  testMatch: ['**/__tests__/**/*.[jt]s?(x)', '**/?(*.)+(spec|test).[jt]s?(x)'],
  testPathIgnorePatterns: [
    '/node_modules/',
    '/dist/',
    'addon-jest.test.js',
    '/cli/test/',
    '/examples/cra-kitchen-sink/src/*',
    '/examples/cra-react15/src/*',
    '/examples/cra-ts-kitchen-sink/src/components/*',
    '/examples/angular-cli/src/app/*',
  ],
  collectCoverage: false,
  collectCoverageFrom: [
    'app/**/*.{js,jsx,ts,tsx}',
    'lib/**/*.{js,jsx,ts,tsx}',
    'addons/**/*.{js,jsx,ts,tsx}',
  ],
  coveragePathIgnorePatterns: [
    '/node_modules/',
    '/cli/test/',
    '/dist/',
    '/generators/',
    '/dll/',
    '/__mocks__ /',
<<<<<<< HEAD
    `/__testfixtures__/`,
=======
    '/__testfixtures__/',
>>>>>>> 93f116cf
  ],
  globals: {
    DOCS_MODE: false,
    PREVIEW_URL: undefined,
  },
  snapshotSerializers: ['jest-emotion', 'enzyme-to-json/serializer'],
  coverageDirectory: 'coverage',
  setupFilesAfterEnv: ['./scripts/jest.init.js'],
  coverageReporters: ['lcov'],
  testEnvironment: 'jest-environment-jsdom-thirteen',
  setupFiles: ['raf/polyfill'],
  testURL: 'http://localhost',
  modulePathIgnorePatterns: ['/dist/.*/__mocks__/'],
  moduleFileExtensions: ['js', 'jsx', 'ts', 'tsx', 'json', 'node'],
  watchPlugins: ['jest-watch-typeahead/filename', 'jest-watch-typeahead/testname'],
};<|MERGE_RESOLUTION|>--- conflicted
+++ resolved
@@ -68,11 +68,7 @@
     '/generators/',
     '/dll/',
     '/__mocks__ /',
-<<<<<<< HEAD
-    `/__testfixtures__/`,
-=======
     '/__testfixtures__/',
->>>>>>> 93f116cf
   ],
   globals: {
     DOCS_MODE: false,
