const error = 2;
const warn = 1;
const ignore = 0;
module.exports = {
  root: true,
  extends: [
    'airbnb',
    'plugin:jest/recommended',
    'plugin:import/react-native',
    'prettier',
    'prettier/react',
  ],
  plugins: ['prettier', 'jest', 'import', 'react', 'jsx-a11y', 'json', 'html'],
  parser: 'babel-eslint',
  parserOptions: { ecmaVersion: 8, sourceType: 'module' },
  env: { es6: true, node: true, 'jest/globals': true },
  settings: {
    'import/core-modules': ['enzyme'],
    'import/ignore': ['node_modules\\/(?!@storybook)'],
    'import/resolver': { node: { extensions: ['.js', '.ts'] } },
    'html/html-extensions': ['.html'],
  },
  rules: {
    'prettier/prettier': [warn],
    'no-debugger': process.env.NODE_ENV === 'production' ? error : ignore,
    'class-methods-use-this': ignore,
    'import/extensions': [error, 'always', { js: 'never', ts: 'never' }],
    'import/no-extraneous-dependencies': [
      error,
      {
        devDependencies: [
          'examples/**',
          'examples-native/**',
          '**/example/**',
          '*.js',
          '**/*.test.js',
          '**/*.stories.js',
          '**/scripts/*.js',
          '**/stories/**/*.js',
          '**/__tests__/**/*.js',
          '**/.storybook/**/*.js',
        ],
        peerDependencies: true,
      },
    ],
    'import/prefer-default-export': ignore,
    'import/default': error,
    'import/named': error,
    'import/namespace': error,
<<<<<<< HEAD
    'react/jsx-filename-extension': [warn, { extensions: ['.js', '.jsx'] }],
=======
    'react/jsx-filename-extension': [
      warn,
      {
        extensions: ['.js', '.jsx', '.tsx'],
      },
    ],
>>>>>>> 53c4d367
    'react/jsx-no-bind': [
      error,
      {
        ignoreDOMComponents: true,
        ignoreRefs: true,
        allowArrowFunctions: true,
        allowFunctions: true,
        allowBind: true,
      },
    ],
    'jsx-a11y/label-has-associated-control': [
      warn,
      {
        labelComponents: ['CustomInputLabel'],
        labelAttributes: ['label'],
        controlComponents: ['CustomInput'],
        depth: 3,
      },
    ],
    'react/no-unescaped-entities': ignore,
    'jsx-a11y/label-has-for': [error, { required: { some: ['nesting', 'id'] } }],
    'jsx-a11y/anchor-is-valid': [
      error,
      {
        components: ['RoutedLink', 'LinkTo', 'Link'],
        specialLink: ['overrideParams', 'kind', 'story', 'to'],
      },
    ],
    'no-underscore-dangle': [
      error,
      { allow: ['__STORYBOOK_CLIENT_API__', '__STORYBOOK_ADDONS_CHANNEL__'] },
    ],
  },
  overrides: [
    {
      files: ['**/__tests__/**', '**/*.test.js/**', '**/*.spec.js/**'],
      rules: {
        'import/no-extraneous-dependencies': ignore,
      },
    },
    {
      files: ['**/react-native*/**', '**/REACT_NATIVE*/**', '**/crna*/**'],
      rules: { 'jsx-a11y/accessible-emoji': ignore },
    },
    { files: '**/.storybook/config.js', rules: { 'global-require': ignore } },
  ],
};<|MERGE_RESOLUTION|>--- conflicted
+++ resolved
@@ -47,16 +47,12 @@
     'import/default': error,
     'import/named': error,
     'import/namespace': error,
-<<<<<<< HEAD
-    'react/jsx-filename-extension': [warn, { extensions: ['.js', '.jsx'] }],
-=======
     'react/jsx-filename-extension': [
       warn,
       {
         extensions: ['.js', '.jsx', '.tsx'],
       },
     ],
->>>>>>> 53c4d367
     'react/jsx-no-bind': [
       error,
       {
