--- conflicted
+++ resolved
@@ -1,4 +1,3 @@
-<<<<<<< HEAD
 # 3.3.0-alpha.3
 
 2017-November-07
@@ -143,7 +142,7 @@
 -   Update jest to the latest version 🚀 [#1799](https://github.com/storybooks/storybook/pull/1799)
 -   Update eslint-plugin-jest to the latest version 🚀 [#1795](https://github.com/storybooks/storybook/pull/1795)
 -   Update lerna to the latest version 🚀 [#1768](https://github.com/storybooks/storybook/pull/1768)
-=======
+
 # 3.2.16
 
 2017-November-15
@@ -201,7 +200,6 @@
 -   Update inquirer to 4.0.0 [#2298](https://github.com/storybooks/storybook/pull/2298)
 
 </details>
->>>>>>> e814a440
 
 # 3.2.15
 
