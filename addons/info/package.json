--- conflicted
+++ resolved
@@ -29,17 +29,10 @@
     "core-js": "^2.6.5",
     "global": "^4.3.2",
     "marksy": "^6.1.0",
-<<<<<<< HEAD
-    "nested-object-assign": "^1.0.1",
-    "prop-types": "^15.7.2",
-    "react": "^16.8.2",
-    "react-addons-create-fragment": "^15.5.3",
-=======
     "nested-object-assign": "^1.0.3",
     "prop-types": "^15.7.2",
     "react": "^16.8.3",
     "react-addons-create-fragment": "^15.6.2",
->>>>>>> 00149fbc
     "react-is": "^16.8.3",
     "react-lifecycles-compat": "^3.0.4",
     "util-deprecate": "^1.0.2"
