{
  "name": "@storybook/addon-info",
  "version": "3.1.9",
  "description": "A Storybook addon to show additional information for your stories.",
  "license": "MIT",
  "main": "dist/index.js",
  "repository": {
    "type": "git",
    "url": "https://github.com/storybooks/storybook.git"
  },
  "scripts": {
    "prepublish": "node ../../scripts/prepublish.js",
    "publish-storybook": "bash .scripts/publish_storybook.sh",
    "storybook": "start-storybook -p 9010"
  },
  "dependencies": {
    "@storybook/addons": "^3.1.6",
    "babel-runtime": "^6.23.0",
    "global": "^4.3.2",
    "marksy": "^2.0.0",
<<<<<<< HEAD
    "prop-types": "^15.5.8",
    "react-addons-create-fragment": "^15.5.3",
    "util-deprecate": "^1.0.2"
=======
    "prop-types": "^15.5.10",
    "react-addons-create-fragment": "^15.5.3"
>>>>>>> ba3b2a85
  },
  "devDependencies": {
    "git-url-parse": "^6.2.2",
    "react": "^15.5.4",
    "react-dom": "^15.5.4",
    "react-test-renderer": "^15.5.4"
  },
  "peerDependencies": {
    "react": "*"
  }
}<|MERGE_RESOLUTION|>--- conflicted
+++ resolved
@@ -18,14 +18,9 @@
     "babel-runtime": "^6.23.0",
     "global": "^4.3.2",
     "marksy": "^2.0.0",
-<<<<<<< HEAD
-    "prop-types": "^15.5.8",
+    "prop-types": "^15.5.10",
     "react-addons-create-fragment": "^15.5.3",
     "util-deprecate": "^1.0.2"
-=======
-    "prop-types": "^15.5.10",
-    "react-addons-create-fragment": "^15.5.3"
->>>>>>> ba3b2a85
   },
   "devDependencies": {
     "git-url-parse": "^6.2.2",
