--- conflicted
+++ resolved
@@ -15,25 +15,48 @@
 
 const stylesheet = {
   hasProperty: {
-    marginLeft: 10
+    marginLeft: 10,
   },
   code: {
-    fontFamily: 'Monaco, Consolas, "Courier New", monospace'
+    fontFamily: 'Monaco, Consolas, "Courier New", monospace',
   },
   block: {
-    display: 'block'
+    display: 'block',
   },
   propTable: {
     marginTop: 10,
-    borderCollapse: 'collapse'
+    borderCollapse: 'collapse',
   },
   propTableCell: {
     border: '1px solid #ccc',
-    padding: '2px 6px'
-  }
-};
-
-const formatType = ({propType, type, property, required}) => {
+    padding: '2px 6px',
+  },
+};
+
+const isNotEmpty = obj => obj && obj.props && Object.keys(obj.props).length > 0;
+
+const renderDocgenPropType = propType => {
+  if (!propType) {
+    return 'unknown';
+  }
+
+  const name = propType.name;
+
+  switch (name) {
+    case 'arrayOf':
+      return `${propType.value.name}[]`;
+    case 'instanceOf':
+      return propType.value;
+    case 'union':
+      return propType.raw;
+    case 'signature':
+      return propType.raw;
+    default:
+      return name;
+  }
+};
+
+const formatType = ({ propType, type, property, required }) => {
   let result;
 
   if (type) {
@@ -47,14 +70,14 @@
       return (result = type.name);
     } else if (type && propType === 'arrayOf') {
       return (
-        <span style={property ? {...stylesheet.block, ...stylesheet.hasProperty} : {}}>
+        <span style={property ? { ...stylesheet.block, ...stylesheet.hasProperty } : {}}>
           {PropertyLabel}
           <span>[</span>
           <span>
             {formatType({
               parentType: propType,
               type: type.value,
-              propType: type.value.name
+              propType: type.value.name,
             })}
           </span>
           <span>]</span>
@@ -63,7 +86,7 @@
     } else if (propType === 'enum') {
       return (
         <div>
-          {type.value.map(({value}) => value).join(' | ')}
+          {type.value.map(({ value }) => value).join(' | ')}
         </div>
       );
     } else if (propType === 'shape') {
@@ -73,12 +96,12 @@
           parentType: propType,
           type: type.value[property],
           propType: type.value[property].name,
-          required: type.value[property].required
+          required: type.value[property].required,
         })
       );
 
       return (
-        <span style={property ? {...stylesheet.block, ...stylesheet.hasProperty} : {}}>
+        <span style={property ? { ...stylesheet.block, ...stylesheet.hasProperty } : {}}>
           {PropertyLabel}
           <span>
             {'{'}
@@ -95,40 +118,6 @@
       );
     }
   }
-
-  return (
-    <div style={property ? stylesheet.hasProperty : {}}>
-      {property ? `  ${property}${required ? '' : '?'}: ${propType},` : propType}
-    </div>
-  );
-};
-
-<<<<<<< HEAD
-export default function PropTable(props) {
-  const {type, maxPropObjectKeys, maxPropArrayLength, maxPropStringLength} = props;
-=======
-const isNotEmpty = obj => obj && obj.props && Object.keys(obj.props).length > 0;
->>>>>>> c6a690e0
-
-const renderDocgenPropType = propType => {
-  if (!propType) {
-    return 'unknown';
-  }
-
-  const name = propType.name;
-
-  switch (name) {
-    case 'arrayOf':
-      return `${propType.value.name}[]`;
-    case 'instanceOf':
-      return propType.value;
-    case 'union':
-      return propType.raw;
-    case 'signature':
-      return propType.raw;
-    default:
-      return name;
-  }
 };
 
 const hasDocgen = type => isNotEmpty(type.__docgenInfo);
@@ -162,38 +151,23 @@
   if (type.propTypes) {
     Object.keys(type.propTypes).forEach(property => {
       const typeInfo = type.propTypes[property];
-<<<<<<< HEAD
       const required = typeInfo.isRequired === undefined ? 'yes' : 'no';
       const docgenInfo =
         type.__docgenInfo && type.__docgenInfo.props && type.__docgenInfo.props[property];
       const description = docgenInfo ? docgenInfo.description : null;
-      const propType = formatType({
-        propType: docgenInfo && docgenInfo.type && docgenInfo.type.name,
-        type: (docgenInfo && docgenInfo.type) || {}
-      });
-
-      accumProps[property] = {property, propType, required, description};
-=======
-      const required = boolToString(typeInfo.isRequired === undefined);
-      const description =
-        type.__docgenInfo && type.__docgenInfo.props && type.__docgenInfo.props[property]
-          ? type.__docgenInfo.props[property].description
-          : null;
       let propType = PropTypesMap.get(typeInfo) || 'other';
 
       if (propType === 'other') {
-        if (
-          type.__docgenInfo &&
-          type.__docgenInfo.props &&
-          type.__docgenInfo.props[property] &&
-          type.__docgenInfo.props[property].type
-        ) {
+        if (docgenInfo && docgenInfo.type) {
           propType = type.__docgenInfo.props[property].type.name;
         }
       }
+      // const propType = formatType({
+      // propType: docgenInfo && docgenInfo.type && docgenInfo.type.name,
+      // type: (docgenInfo && docgenInfo.type) || {}
+      // });
 
       props[property] = { property, propType, required, description };
->>>>>>> c6a690e0
     });
   }
 
@@ -205,13 +179,8 @@
         return;
       }
 
-<<<<<<< HEAD
-      if (!accumProps[property]) {
-        accumProps[property] = {property};
-=======
       if (!props[property]) {
         props[property] = { property };
->>>>>>> c6a690e0
       }
 
       props[property].defaultValue = value;
@@ -238,7 +207,7 @@
   const propValProps = {
     maxPropObjectKeys,
     maxPropArrayLength,
-    maxPropStringLength
+    maxPropStringLength,
   };
 
   return (
@@ -258,7 +227,7 @@
             <td style={stylesheet.propTableCell}>
               {row.property}
             </td>
-            <td style={{...stylesheet.propTableCell, ...stylesheet.code}}>
+            <td style={{ ...stylesheet.propTableCell, ...stylesheet.code }}>
               {row.propType}
             </td>
             <td style={stylesheet.propTableCell}>
@@ -281,11 +250,11 @@
 
 PropTable.displayName = 'PropTable';
 PropTable.defaultProps = {
-  type: null
+  type: null,
 };
 PropTable.propTypes = {
   type: PropTypes.func,
   maxPropObjectKeys: PropTypes.number.isRequired,
   maxPropArrayLength: PropTypes.number.isRequired,
-  maxPropStringLength: PropTypes.number.isRequired
+  maxPropStringLength: PropTypes.number.isRequired,
 };