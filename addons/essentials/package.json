--- conflicted
+++ resolved
@@ -49,13 +49,9 @@
     "ts-dedent": "^2.0.0"
   },
   "devDependencies": {
-    "@types/jest": "^26.0.16",
     "@babel/core": "^7.12.10",
     "@storybook/vue": "6.2.0-alpha.28",
-<<<<<<< HEAD
-=======
-    "@types/jest": "^25.2.3",
->>>>>>> ae2f56e9
+    "@types/jest": "^26.0.16",
     "@types/webpack-env": "^1.16.0"
   },
   "peerDependencies": {
