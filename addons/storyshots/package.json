--- conflicted
+++ resolved
@@ -1,10 +1,6 @@
 {
   "name": "@storybook/addon-storyshots",
-<<<<<<< HEAD
   "version": "3.3.0-alpha.4",
-=======
-  "version": "3.2.18",
->>>>>>> 2aea8379
   "description": "StoryShots is a Jest Snapshot Testing Addon for Storybook.",
   "license": "MIT",
   "main": "dist/index.js",
@@ -19,7 +15,7 @@
     "example": "jest storyshot.test"
   },
   "dependencies": {
-    "@storybook/channels": "^3.2.18",
+    "@storybook/channels": "^3.3.0-alpha.4",
     "babel-core": "^6.26.0",
     "babel-runtime": "^6.26.0",
     "glob": "^7.1.2",
@@ -29,7 +25,6 @@
     "read-pkg-up": "^3.0.0"
   },
   "devDependencies": {
-<<<<<<< HEAD
     "@storybook/addons": "^3.3.0-alpha.4",
     "@storybook/react": "^3.3.0-alpha.4",
     "babel-cli": "^6.26.0",
@@ -46,13 +41,6 @@
   },
   "peerDependencies": {
     "@storybook/addons": "^3.3.0-alpha.4",
-=======
-    "@storybook/addons": "^3.2.18",
-    "@storybook/react": "^3.2.18"
-  },
-  "peerDependencies": {
-    "@storybook/addons": "^3.2.18",
->>>>>>> 2aea8379
     "react": "*",
     "react-test-renderer": "*"
   }
