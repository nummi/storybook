--- conflicted
+++ resolved
@@ -33,14 +33,7 @@
     "regenerator-runtime": "^0.12.1"
   },
   "peerDependencies": {
-<<<<<<< HEAD
-    "@storybook/addon-storyshots": "5.2.0-rc.11",
-    "puppeteer": "^1.12.2"
-  },
-  "optionalDependencies": {
-=======
-    "@storybook/addon-storyshots": "5.2.0-beta.13",
->>>>>>> 76bd5ba4
+    "@storybook/addon-storyshots": "5.3.0-alpha.0",
     "puppeteer": "^1.12.2"
   },
   "optionalDependencies": {
