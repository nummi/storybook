{
  "name": "@storybook/addon-storyshots",
  "version": "6.2.0-alpha.26",
  "description": "Take a code snapshot of every story automatically with Jest",
  "keywords": [
    "addon",
    "storybook",
    "test"
  ],
  "homepage": "https://github.com/storybookjs/storybook/tree/master/addons/storyshots/storyshots-core",
  "bugs": {
    "url": "https://github.com/storybookjs/storybook/issues"
  },
  "repository": {
    "type": "git",
    "url": "https://github.com/storybookjs/storybook.git",
    "directory": "addons/storyshots/storyshots-core"
  },
  "license": "MIT",
  "main": "dist/ts3.9/index.js",
  "module": "dist/ts3.9/index.js",
  "types": "dist/ts3.9/index.d.ts",
  "typesVersions": {
    "<3.8": {
      "*": [
        "dist/ts3.4/*"
      ]
    }
  },
  "files": [
    "dist/**/*",
    "README.md",
    "*.js",
    "*.d.ts"
  ],
  "scripts": {
    "build-storybook": "build-storybook",
    "example": "jest storyshot.test",
    "prepare": "node ../../../scripts/prepare.js",
    "storybook": "start-storybook -p 6006"
  },
  "dependencies": {
    "@jest/transform": "^26.6.2",
    "@storybook/addons": "6.2.0-alpha.26",
    "@storybook/client-api": "6.2.0-alpha.26",
    "@storybook/core": "6.2.0-alpha.26",
    "@types/glob": "^7.1.3",
    "@types/jest": "^25.2.3",
    "@types/jest-specific-snapshot": "^0.5.3",
    "babel-plugin-require-context-hook": "^1.0.0",
    "core-js": "^3.8.2",
    "glob": "^7.1.6",
    "global": "^4.4.0",
    "jest-specific-snapshot": "^4.0.0",
    "pretty-format": "^26.6.2",
    "react-test-renderer": "^16.8.0 || ^17.0.0",
    "read-pkg-up": "^7.0.1",
    "regenerator-runtime": "^0.13.7",
    "ts-dedent": "^2.0.0"
  },
  "devDependencies": {
    "@angular/core": "^11.2.0",
    "@angular/platform-browser-dynamic": "^11.2.0",
    "@storybook/addon-docs": "6.2.0-alpha.26",
    "@storybook/angular": "6.2.0-alpha.26",
    "@storybook/react": "6.2.0-alpha.26",
    "@storybook/vue3": "6.2.0-alpha.26",
    "babel-loader": "^8.2.2",
    "enzyme": "^3.11.0",
    "enzyme-to-json": "^3.6.1",
    "jest-emotion": "^10.0.32",
    "jest-preset-angular": "^8.3.2",
    "jest-vue-preprocessor": "^1.7.1",
    "rxjs": "^6.6.3",
    "vue-jest": "^5.0.0-alpha.8"
  },
  "peerDependencies": {
    "@angular/core": ">=6.0.0",
    "@angular/platform-browser-dynamic": ">=6.0.0",
    "@storybook/angular": "*",
    "@storybook/react": "*",
    "@storybook/vue": "*",
    "@storybook/vue3": "*",
    "jest-preset-angular": "*",
    "jest-vue-preprocessor": "*",
    "react": "^16.8.0 || ^17.0.0",
    "react-dom": "^16.8.0 || ^17.0.0",
    "rxjs": "*",
    "svelte": "*",
    "vue": "*",
    "vue-jest": "*"
  },
  "peerDependenciesMeta": {
    "@angular/core": {
      "optional": true
    },
    "@angular/platform-browser-dynamic": {
      "optional": true
    },
    "@storybook/angular": {
      "optional": true
    },
    "@storybook/vue": {
      "optional": true
    },
    "@storybook/vue3": {
      "optional": true
    },
    "jest-preset-angular": {
      "optional": true
    },
    "jest-vue-preprocessor": {
      "optional": true
    },
    "react": {
      "optional": true
    },
    "react-dom": {
      "optional": true
    },
    "rxjs": {
      "optional": true
    },
    "vue": {
      "optional": true
    },
    "vue-jest": {
      "optional": true
    }
  },
  "publishConfig": {
    "access": "public"
  },
<<<<<<< HEAD
  "gitHead": "2cc64efa1dcb90b72806d4c88c295f38dd92e427",
  "storybook": {
    "displayName": "Storyshots",
    "icon": "https://user-images.githubusercontent.com/263385/101991676-48cdf300-3c7c-11eb-8aa1-944dab6ab29b.png",
    "unsupportedFrameworks": [
      "ember",
      "mithril",
      "marko"
    ]
  }
=======
  "gitHead": "dc281516a86ed63016caa2861f32f59d642adac7"
>>>>>>> c1e06864
}<|MERGE_RESOLUTION|>--- conflicted
+++ resolved
@@ -131,8 +131,7 @@
   "publishConfig": {
     "access": "public"
   },
-<<<<<<< HEAD
-  "gitHead": "2cc64efa1dcb90b72806d4c88c295f38dd92e427",
+  "gitHead": "dc281516a86ed63016caa2861f32f59d642adac7",
   "storybook": {
     "displayName": "Storyshots",
     "icon": "https://user-images.githubusercontent.com/263385/101991676-48cdf300-3c7c-11eb-8aa1-944dab6ab29b.png",
@@ -142,7 +141,4 @@
       "marko"
     ]
   }
-=======
-  "gitHead": "dc281516a86ed63016caa2861f32f59d642adac7"
->>>>>>> c1e06864
 }