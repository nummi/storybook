--- conflicted
+++ resolved
@@ -1,10 +1,6 @@
 {
   "name": "@storybook/addon-storyshots",
-<<<<<<< HEAD
-  "version": "4.1.0-alpha.12",
-=======
   "version": "4.1.0",
->>>>>>> 75d45d3d
   "description": "StoryShots is a Jest Snapshot Testing Addon for Storybook.",
   "keywords": [
     "addon",
@@ -28,11 +24,7 @@
     "storybook": "start-storybook -p 6006"
   },
   "dependencies": {
-<<<<<<< HEAD
-    "@storybook/addons": "4.1.0-alpha.12",
-=======
     "@storybook/addons": "4.1.0",
->>>>>>> 75d45d3d
     "core-js": "^2.5.7",
     "glob": "^7.1.3",
     "global": "^4.3.2",
@@ -41,17 +33,10 @@
     "regenerator-runtime": "^0.12.1"
   },
   "devDependencies": {
-<<<<<<< HEAD
-    "@storybook/addon-actions": "4.1.0-alpha.12",
-    "@storybook/addon-links": "4.1.0-alpha.12",
-    "@storybook/addons": "4.1.0-alpha.1",
-    "@storybook/react": "4.1.0-alpha.12",
-=======
     "@storybook/addon-actions": "4.1.0",
     "@storybook/addon-links": "4.1.0",
     "@storybook/addons": "4.1.0-alpha.1",
     "@storybook/react": "4.1.0",
->>>>>>> 75d45d3d
     "enzyme-to-json": "^3.3.4",
     "react": "^16.6.0"
   },
