{
  "name": "@storybook/addon-storyshots",
  "version": "6.2.0-rc.4",
  "description": "Take a code snapshot of every story automatically with Jest",
  "keywords": [
    "addon",
    "storybook",
    "test"
  ],
  "homepage": "https://github.com/storybookjs/storybook/tree/master/addons/storyshots/storyshots-core",
  "bugs": {
    "url": "https://github.com/storybookjs/storybook/issues"
  },
  "repository": {
    "type": "git",
    "url": "https://github.com/storybookjs/storybook.git",
    "directory": "addons/storyshots/storyshots-core"
  },
  "license": "MIT",
  "main": "dist/ts3.9/index.js",
  "module": "dist/ts3.9/index.js",
  "types": "dist/ts3.9/index.d.ts",
  "typesVersions": {
    "<3.8": {
      "*": [
        "dist/ts3.4/*"
      ]
    }
  },
  "files": [
    "dist/**/*",
    "README.md",
    "*.js",
    "*.d.ts"
  ],
  "scripts": {
    "build-storybook": "build-storybook",
    "example": "jest storyshot.test",
    "prepare": "node ../../../scripts/prepare.js",
    "storybook": "start-storybook -p 6006"
  },
  "dependencies": {
    "@jest/transform": "^26.6.2",
    "@storybook/addons": "6.2.0-rc.4",
    "@storybook/client-api": "6.2.0-rc.4",
    "@storybook/core": "6.2.0-rc.4",
    "@storybook/core-common": "6.2.0-rc.4",
    "@types/glob": "^7.1.3",
    "@types/jest": "^26.0.16",
    "@types/jest-specific-snapshot": "^0.5.3",
    "babel-plugin-require-context-hook": "^1.0.0",
    "core-js": "^3.8.2",
    "glob": "^7.1.6",
    "global": "^4.4.0",
    "jest-specific-snapshot": "^4.0.0",
    "pretty-format": "^26.6.2",
    "react-test-renderer": "^16.8.0 || ^17.0.0",
    "read-pkg-up": "^7.0.1",
    "regenerator-runtime": "^0.13.7",
    "ts-dedent": "^2.0.0"
  },
  "devDependencies": {
<<<<<<< HEAD
    "@angular/core": "^11.2.3",
    "@angular/platform-browser-dynamic": "^11.2.3",
    "@storybook/addon-docs": "6.2.0-rc.2",
    "@storybook/angular": "6.2.0-rc.2",
    "@storybook/react": "6.2.0-rc.2",
    "@storybook/vue": "6.2.0-rc.2",
    "@storybook/vue3": "6.2.0-rc.2",
=======
    "@angular/core": "^11.2.0",
    "@angular/platform-browser-dynamic": "^11.2.0",
    "@storybook/addon-docs": "6.2.0-rc.4",
    "@storybook/angular": "6.2.0-rc.4",
    "@storybook/react": "6.2.0-rc.4",
    "@storybook/vue": "6.2.0-rc.4",
    "@storybook/vue3": "6.2.0-rc.4",
>>>>>>> 21f5032b
    "babel-loader": "^8.2.2",
    "enzyme": "^3.11.0",
    "enzyme-to-json": "^3.6.1",
    "jest-emotion": "^10.0.32",
    "jest-preset-angular": "^8.3.2",
    "jest-vue-preprocessor": "^1.7.1",
    "rxjs": "^6.6.3",
    "vue-jest": "^5.0.0-alpha.8"
  },
  "peerDependencies": {
    "@angular/core": ">=6.0.0",
    "@angular/platform-browser-dynamic": ">=6.0.0",
    "@storybook/angular": "*",
    "@storybook/react": "*",
    "@storybook/vue": "*",
    "@storybook/vue3": "*",
    "jest-preset-angular": "*",
    "jest-vue-preprocessor": "*",
    "react": "^16.8.0 || ^17.0.0",
    "react-dom": "^16.8.0 || ^17.0.0",
    "rxjs": "*",
    "svelte": "*",
    "vue": "*",
    "vue-jest": "*"
  },
  "peerDependenciesMeta": {
    "@angular/core": {
      "optional": true
    },
    "@angular/platform-browser-dynamic": {
      "optional": true
    },
    "@storybook/angular": {
      "optional": true
    },
    "@storybook/vue": {
      "optional": true
    },
    "@storybook/vue3": {
      "optional": true
    },
    "jest-preset-angular": {
      "optional": true
    },
    "jest-vue-preprocessor": {
      "optional": true
    },
    "react": {
      "optional": true
    },
    "react-dom": {
      "optional": true
    },
    "rxjs": {
      "optional": true
    },
    "vue": {
      "optional": true
    }
  },
  "publishConfig": {
    "access": "public"
  },
  "gitHead": "1ac1d37eff1c54867ef24623da270f5f3472d25c",
  "storybook": {
    "displayName": "Storyshots",
    "icon": "https://user-images.githubusercontent.com/263385/101991676-48cdf300-3c7c-11eb-8aa1-944dab6ab29b.png",
    "unsupportedFrameworks": [
      "ember",
      "mithril",
      "marko"
    ]
  }
}<|MERGE_RESOLUTION|>--- conflicted
+++ resolved
@@ -60,23 +60,13 @@
     "ts-dedent": "^2.0.0"
   },
   "devDependencies": {
-<<<<<<< HEAD
     "@angular/core": "^11.2.3",
     "@angular/platform-browser-dynamic": "^11.2.3",
-    "@storybook/addon-docs": "6.2.0-rc.2",
-    "@storybook/angular": "6.2.0-rc.2",
-    "@storybook/react": "6.2.0-rc.2",
-    "@storybook/vue": "6.2.0-rc.2",
-    "@storybook/vue3": "6.2.0-rc.2",
-=======
-    "@angular/core": "^11.2.0",
-    "@angular/platform-browser-dynamic": "^11.2.0",
     "@storybook/addon-docs": "6.2.0-rc.4",
     "@storybook/angular": "6.2.0-rc.4",
     "@storybook/react": "6.2.0-rc.4",
     "@storybook/vue": "6.2.0-rc.4",
     "@storybook/vue3": "6.2.0-rc.4",
->>>>>>> 21f5032b
     "babel-loader": "^8.2.2",
     "enzyme": "^3.11.0",
     "enzyme-to-json": "^3.6.1",
