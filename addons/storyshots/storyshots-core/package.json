{
  "name": "@storybook/addon-storyshots",
  "version": "5.0.0-alpha.5",
  "description": "StoryShots is a Jest Snapshot Testing Addon for Storybook.",
  "keywords": [
    "addon",
    "storybook"
  ],
  "homepage": "https://github.com/storybooks/storybook/tree/master/addons/storyshorts/storyshots-core",
  "bugs": {
    "url": "https://github.com/storybooks/storybook/issues"
  },
  "repository": {
    "type": "git",
    "url": "https://github.com/storybooks/storybook.git"
  },
  "license": "MIT",
  "main": "dist/index.js",
  "jsnext:main": "src/index.js",
  "scripts": {
    "build-storybook": "build-storybook",
    "example": "jest storyshot.test",
    "prepare": "node ../../../scripts/prepare.js",
    "storybook": "start-storybook -p 6006"
  },
  "dependencies": {
<<<<<<< HEAD
    "@storybook/addons": "5.0.0-alpha.4",
    "core-js": "^2.6.2",
=======
    "@storybook/addons": "5.0.0-alpha.5",
    "core-js": "^2.6.1",
>>>>>>> 2176cc52
    "glob": "^7.1.3",
    "global": "^4.3.2",
    "jest-specific-snapshot": "^1.0.0",
    "read-pkg-up": "^4.0.0",
    "regenerator-runtime": "^0.12.1"
  },
  "devDependencies": {
    "enzyme-to-json": "^3.3.4",
    "react": "^16.7.0"
  },
  "publishConfig": {
    "access": "public"
  }
}<|MERGE_RESOLUTION|>--- conflicted
+++ resolved
@@ -24,13 +24,8 @@
     "storybook": "start-storybook -p 6006"
   },
   "dependencies": {
-<<<<<<< HEAD
-    "@storybook/addons": "5.0.0-alpha.4",
+    "@storybook/addons": "5.0.0-alpha.5",
     "core-js": "^2.6.2",
-=======
-    "@storybook/addons": "5.0.0-alpha.5",
-    "core-js": "^2.6.1",
->>>>>>> 2176cc52
     "glob": "^7.1.3",
     "global": "^4.3.2",
     "jest-specific-snapshot": "^1.0.0",
