--- conflicted
+++ resolved
@@ -17,10 +17,6 @@
     "directory": "addons/storyshots/storyshots-core"
   },
   "license": "MIT",
-<<<<<<< HEAD
-  "main": "dist/index.js",
-  "types": "dist/index.d.ts",
-=======
   "main": "dist/ts3.9/index.js",
   "module": "dist/ts3.9/index.js",
   "types": "dist/ts3.9/index.d.ts",
@@ -31,7 +27,6 @@
       ]
     }
   },
->>>>>>> 276aa9ba
   "files": [
     "dist/**/*",
     "README.md",
@@ -65,14 +60,7 @@
     "ts-dedent": "^2.0.0"
   },
   "devDependencies": {
-<<<<<<< HEAD
     "@emotion/jest": "11.0.0",
-    "@storybook/addon-docs": "6.1.8",
-    "@storybook/react": "6.1.8",
-    "babel-loader": "^8.0.6",
-    "enzyme": "^3.11.0",
-    "enzyme-to-json": "^3.4.1",
-=======
     "@angular/core": "^11.2.0",
     "@angular/platform-browser-dynamic": "^11.2.0",
     "@storybook/addon-docs": "6.2.0-beta.13",
@@ -83,8 +71,6 @@
     "babel-loader": "^8.2.2",
     "enzyme": "^3.11.0",
     "enzyme-to-json": "^3.6.1",
-    "jest-emotion": "^10.0.32",
->>>>>>> 276aa9ba
     "jest-preset-angular": "^8.3.2",
     "jest-vue-preprocessor": "^1.7.1",
     "rxjs": "^6.6.3",
@@ -144,15 +130,6 @@
   "publishConfig": {
     "access": "public"
   },
-<<<<<<< HEAD
-  "gitHead": "6c4d0ed4beea726a121cddd365cc5258d6828be9",
-  "typesVersions": {
-    "<3.8": {
-      "*": [
-        "ts3.4/*"
-      ]
-    }
-=======
   "gitHead": "9b7aad4bda5a705ae6faaaaae64c0eaee4cf99c5",
   "storybook": {
     "displayName": "Storyshots",
@@ -162,6 +139,5 @@
       "mithril",
       "marko"
     ]
->>>>>>> 276aa9ba
   }
 }