{
  "name": "@storybook/addon-controls",
  "version": "6.2.0-alpha.25",
  "description": "Interact with component inputs dynamically in the Storybook UI",
  "keywords": [
    "addon",
    "storybook",
    "knobs",
    "controls",
    "properties"
  ],
  "homepage": "https://github.com/storybookjs/storybook/tree/next/addons/controls",
  "bugs": {
    "url": "https://github.com/storybookjs/storybook/issues"
  },
  "repository": {
    "type": "git",
    "url": "https://github.com/storybookjs/storybook.git",
    "directory": "addons/controls"
  },
  "license": "MIT",
  "main": "dist/cjs/register.js",
  "module": "dist/esm/register.js",
  "types": "dist/ts3.9/index.d.ts",
  "typesVersions": {
    "<3.8": {
      "*": [
        "dist/ts3.4/*"
      ]
    }
  },
  "files": [
    "dist/**/*",
    "README.md",
    "*.js",
    "*.d.ts"
  ],
  "scripts": {
    "prepare": "node ../../scripts/prepare.js"
  },
  "dependencies": {
    "@storybook/addons": "6.2.0-alpha.25",
    "@storybook/api": "6.2.0-alpha.25",
    "@storybook/client-api": "6.2.0-alpha.25",
    "@storybook/components": "6.2.0-alpha.25",
    "@storybook/node-logger": "6.2.0-alpha.25",
    "@storybook/theming": "6.2.0-alpha.25",
    "core-js": "^3.8.2",
    "ts-dedent": "^2.0.0"
  },
  "peerDependencies": {
    "react": "^16.8.0 || ^17.0.0",
    "react-dom": "^16.8.0 || ^17.0.0"
  },
  "peerDependenciesMeta": {
    "react": {
      "optional": true
    },
    "react-dom": {
      "optional": true
    }
  },
  "publishConfig": {
    "access": "public"
  },
<<<<<<< HEAD
  "gitHead": "20db16edcd0c76c54f0d80970a288ec94ebd19e6"
=======
  "gitHead": "d4ff49b2dee7c5a3c50e992832bd0ae4d3e52e41"
>>>>>>> 2fd216bd
}<|MERGE_RESOLUTION|>--- conflicted
+++ resolved
@@ -63,9 +63,5 @@
   "publishConfig": {
     "access": "public"
   },
-<<<<<<< HEAD
-  "gitHead": "20db16edcd0c76c54f0d80970a288ec94ebd19e6"
-=======
   "gitHead": "d4ff49b2dee7c5a3c50e992832bd0ae4d3e52e41"
->>>>>>> 2fd216bd
 }