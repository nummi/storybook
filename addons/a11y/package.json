--- conflicted
+++ resolved
@@ -77,8 +77,7 @@
   "publishConfig": {
     "access": "public"
   },
-<<<<<<< HEAD
-  "gitHead": "2cc64efa1dcb90b72806d4c88c295f38dd92e427",
+  "gitHead": "dc281516a86ed63016caa2861f32f59d642adac7",
   "storybook": {
     "displayName": "Accessibility",
     "icon": "https://user-images.githubusercontent.com/263385/101991665-47042f80-3c7c-11eb-8f00-64b5a18f498a.png",
@@ -86,7 +85,4 @@
       "react-native"
     ]
   }
-=======
-  "gitHead": "dc281516a86ed63016caa2861f32f59d642adac7"
->>>>>>> c1e06864
 }