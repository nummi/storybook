--- conflicted
+++ resolved
@@ -23,17 +23,10 @@
     "@emotion/core": "^0.13.0",
     "@emotion/provider": "0.11.1",
     "@emotion/styled": "0.10.5",
-<<<<<<< HEAD
-    "@storybook/addons": "4.0.0-alpha.20",
-    "@storybook/components": "4.0.0-alpha.20",
-    "@storybook/core-events": "4.0.0-alpha.20",
-    "fast-deep-equal": "^2.0.1",
-=======
     "@storybook/addons": "4.0.0-alpha.21",
     "@storybook/components": "4.0.0-alpha.21",
     "@storybook/core-events": "4.0.0-alpha.21",
-    "deep-equal": "^1.0.1",
->>>>>>> ad9e74fc
+    "fast-deep-equal": "^2.0.1",
     "global": "^4.3.2",
     "lodash.isequal": "^4.5.0",
     "make-error": "^1.3.5",
