--- conflicted
+++ resolved
@@ -17,10 +17,6 @@
     "directory": "addons/actions"
   },
   "license": "MIT",
-<<<<<<< HEAD
-  "main": "dist/index.js",
-  "types": "dist/index.d.ts",
-=======
   "main": "dist/cjs/index.js",
   "module": "dist/esm/index.js",
   "types": "dist/ts3.9/index.d.ts",
@@ -31,7 +27,6 @@
       ]
     }
   },
->>>>>>> 276aa9ba
   "files": [
     "dist/**/*",
     "README.md",
@@ -79,15 +74,6 @@
   "publishConfig": {
     "access": "public"
   },
-<<<<<<< HEAD
-  "gitHead": "6c4d0ed4beea726a121cddd365cc5258d6828be9",
-  "typesVersions": {
-    "<3.8": {
-      "*": [
-        "ts3.4/*"
-      ]
-    }
-=======
   "gitHead": "9b7aad4bda5a705ae6faaaaae64c0eaee4cf99c5",
   "storybook": {
     "displayName": "Actions",
@@ -95,6 +81,5 @@
       "react-native"
     ],
     "icon": "https://user-images.githubusercontent.com/263385/101991666-479cc600-3c7c-11eb-837b-be4e5ffa1bb8.png"
->>>>>>> 276aa9ba
   }
 }