--- conflicted
+++ resolved
@@ -1,10 +1,6 @@
 {
   "name": "@storybook/addon-actions",
-<<<<<<< HEAD
-  "version": "5.2.0-beta.43",
-=======
   "version": "5.2.0-beta.46",
->>>>>>> 22deb2fe
   "description": "Action Logger addon for storybook",
   "keywords": [
     "storybook"
@@ -25,21 +21,12 @@
     "prepare": "node ../../scripts/prepare.js"
   },
   "dependencies": {
-<<<<<<< HEAD
-    "@storybook/addons": "5.2.0-beta.43",
-    "@storybook/api": "5.2.0-beta.43",
-    "@storybook/client-api": "5.2.0-beta.43",
-    "@storybook/components": "5.2.0-beta.43",
-    "@storybook/core-events": "5.2.0-beta.43",
-    "@storybook/theming": "5.2.0-beta.43",
-=======
     "@storybook/addons": "5.2.0-beta.46",
     "@storybook/api": "5.2.0-beta.46",
     "@storybook/client-api": "5.2.0-beta.46",
     "@storybook/components": "5.2.0-beta.46",
     "@storybook/core-events": "5.2.0-beta.46",
     "@storybook/theming": "5.2.0-beta.46",
->>>>>>> 22deb2fe
     "core-js": "^3.0.1",
     "fast-deep-equal": "^2.0.1",
     "global": "^4.3.2",
