{
  "name": "@storybook/addon-actions",
  "version": "3.4.0-alpha.8",
  "description": "Action Logger addon for storybook",
  "keywords": [
    "storybook"
  ],
  "homepage": "https://github.com/storybooks/storybook/tree/master/addons/actions",
  "bugs": {
    "url": "https://github.com/storybooks/storybook/issues"
  },
  "license": "MIT",
  "main": "dist/index.js",
  "jsnext:main": "src/index.js",
  "repository": {
    "type": "git",
    "url": "https://github.com/storybooks/storybook.git"
  },
  "scripts": {
    "prepare": "node ../../scripts/prepare.js"
  },
  "dependencies": {
<<<<<<< HEAD
    "@storybook/addons": "^3.3.0-alpha.3",
    "@storybook/components": "^3.3.0-alpha.3",
    "deep-equal": "^1.0.1",
    "glamorous": "^4.11.0",
=======
    "deep-equal": "^1.0.1",
    "global": "^4.3.2",
    "make-error": "^1.3.4",
>>>>>>> 1f278911
    "prop-types": "^15.6.0",
    "react-inspector": "^2.2.2",
    "uuid": "^3.2.1"
  },
  "peerDependencies": {
    "@storybook/addons": "^3.3.0",
    "react": "*",
    "react-dom": "*"
  }
}<|MERGE_RESOLUTION|>--- conflicted
+++ resolved
@@ -20,16 +20,11 @@
     "prepare": "node ../../scripts/prepare.js"
   },
   "dependencies": {
-<<<<<<< HEAD
-    "@storybook/addons": "^3.3.0-alpha.3",
-    "@storybook/components": "^3.3.0-alpha.3",
+    "@storybook/components": "^3.4.0-alpha.8",
     "deep-equal": "^1.0.1",
     "glamorous": "^4.11.0",
-=======
-    "deep-equal": "^1.0.1",
     "global": "^4.3.2",
     "make-error": "^1.3.4",
->>>>>>> 1f278911
     "prop-types": "^15.6.0",
     "react-inspector": "^2.2.2",
     "uuid": "^3.2.1"
