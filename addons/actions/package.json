{
  "name": "@storybook/addon-actions",
  "version": "5.2.0-alpha.23",
  "description": "Action Logger addon for storybook",
  "keywords": [
    "storybook"
  ],
  "homepage": "https://github.com/storybookjs/storybook/tree/master/addons/actions",
  "bugs": {
    "url": "https://github.com/storybookjs/storybook/issues"
  },
  "repository": {
    "type": "git",
    "url": "https://github.com/storybookjs/storybook.git",
    "directory": "addons/actions"
  },
  "license": "MIT",
  "main": "dist/index.js",
  "types": "dist/index.d.ts",
  "scripts": {
    "prepare": "node ../../scripts/prepare.js"
  },
  "dependencies": {
<<<<<<< HEAD
    "@storybook/addons": "5.1.1",
    "@storybook/api": "5.1.1",
    "@storybook/client-api": "5.1.1",
    "@storybook/components": "5.1.1",
    "@storybook/core-events": "5.1.1",
    "@storybook/theming": "5.1.1",
=======
    "@storybook/addons": "5.2.0-alpha.23",
    "@storybook/api": "5.2.0-alpha.23",
    "@storybook/components": "5.2.0-alpha.23",
    "@storybook/core-events": "5.2.0-alpha.23",
    "@storybook/theming": "5.2.0-alpha.23",
>>>>>>> fbb11ada
    "core-js": "^3.0.1",
    "fast-deep-equal": "^2.0.1",
    "global": "^4.3.2",
    "polished": "^3.3.1",
    "prop-types": "^15.7.2",
    "react": "^16.8.3",
    "react-inspector": "^3.0.2",
    "uuid": "^3.3.2"
  },
  "devDependencies": {
    "@types/lodash": "^4.14.129",
    "@types/uuid": "^3.4.4"
  },
  "publishConfig": {
    "access": "public"
  }
}<|MERGE_RESOLUTION|>--- conflicted
+++ resolved
@@ -21,20 +21,12 @@
     "prepare": "node ../../scripts/prepare.js"
   },
   "dependencies": {
-<<<<<<< HEAD
-    "@storybook/addons": "5.1.1",
-    "@storybook/api": "5.1.1",
-    "@storybook/client-api": "5.1.1",
-    "@storybook/components": "5.1.1",
-    "@storybook/core-events": "5.1.1",
-    "@storybook/theming": "5.1.1",
-=======
     "@storybook/addons": "5.2.0-alpha.23",
     "@storybook/api": "5.2.0-alpha.23",
+    "@storybook/client-api": "5.2.0-alpha.23",
     "@storybook/components": "5.2.0-alpha.23",
     "@storybook/core-events": "5.2.0-alpha.23",
     "@storybook/theming": "5.2.0-alpha.23",
->>>>>>> fbb11ada
     "core-js": "^3.0.1",
     "fast-deep-equal": "^2.0.1",
     "global": "^4.3.2",
