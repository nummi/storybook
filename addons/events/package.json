--- conflicted
+++ resolved
@@ -23,16 +23,10 @@
     "prepare": "node ../../scripts/prepare.js"
   },
   "dependencies": {
-<<<<<<< HEAD
     "@emotion/styled": "^10.0.2",
-    "@storybook/addons": "4.1.0-alpha.11",
-    "@storybook/core-events": "4.1.0-alpha.11",
-=======
-    "@emotion/styled": "^0.10.6",
     "@storybook/addons": "4.2.0-alpha.1",
     "@storybook/core-events": "4.2.0-alpha.1",
     "core-js": "^2.5.7",
->>>>>>> 9d23c3dc
     "format-json": "^1.0.3",
     "prop-types": "^15.6.2",
     "react": "^16.7.0-alpha.2",
