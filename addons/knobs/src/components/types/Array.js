--- conflicted
+++ resolved
@@ -16,16 +16,6 @@
   color: '#555',
 };
 
-<<<<<<< HEAD
-const ArrayType = ({ knob, onChange }) => (
-  <Textarea
-    id={knob.name}
-    style={styles}
-    value={knob.value.join(knob.separator)}
-    onChange={e => onChange(e.target.value.split(knob.separator))}
-  />
-);
-=======
 function formatArray(value, separator) {
   if (value === '') {
     return [];
@@ -49,7 +39,6 @@
     );
   }
 }
->>>>>>> d997c572
 
 ArrayType.defaultProps = {
   knob: {},
