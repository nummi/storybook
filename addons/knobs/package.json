{
  "name": "@storybook/addon-knobs",
<<<<<<< HEAD
  "version": "5.3.0-rc.13",
=======
  "version": "5.2.8",
>>>>>>> be5a5584
  "description": "Storybook Addon Prop Editor Component",
  "keywords": [
    "addon",
    "storybook"
  ],
  "homepage": "https://github.com/storybookjs/storybook/tree/master/addons/knobs",
  "bugs": {
    "url": "https://github.com/storybookjs/storybook/issues"
  },
  "repository": {
    "type": "git",
    "url": "https://github.com/storybookjs/storybook.git",
    "directory": "addons/knobs"
  },
  "license": "MIT",
  "files": [
    "dist/**/*",
    "docs/**/*",
    "README.md",
    "*.js",
    "*.d.ts"
  ],
  "main": "dist/index.js",
  "types": "dist/index.d.ts",
  "scripts": {
    "prepare": "node ../../scripts/prepare.js"
  },
  "dependencies": {
<<<<<<< HEAD
    "@storybook/addons": "5.3.0-rc.13",
    "@storybook/api": "5.3.0-rc.13",
    "@storybook/client-api": "5.3.0-rc.13",
    "@storybook/components": "5.3.0-rc.13",
    "@storybook/core-events": "5.3.0-rc.13",
    "@storybook/theming": "5.3.0-rc.13",
=======
    "@storybook/addons": "5.2.8",
    "@storybook/api": "5.2.8",
    "@storybook/client-api": "5.2.8",
    "@storybook/components": "5.2.8",
    "@storybook/core-events": "5.2.8",
    "@storybook/theming": "5.2.8",
>>>>>>> be5a5584
    "@types/react-color": "^3.0.1",
    "copy-to-clipboard": "^3.0.8",
    "core-js": "^3.0.1",
    "escape-html": "^1.0.3",
    "fast-deep-equal": "^2.0.1",
    "global": "^4.3.2",
    "lodash": "^4.17.15",
    "prop-types": "^15.7.2",
    "qs": "^6.6.0",
    "react-color": "^2.17.0",
    "react-lifecycles-compat": "^3.0.4",
    "react-select": "^3.0.8"
  },
  "devDependencies": {
    "@types/escape-html": "0.0.20",
    "@types/react-lifecycles-compat": "^3.0.1",
    "@types/react-select": "^3.0.4"
  },
  "devDependencies": {
    "@types/escape-html": "0.0.20",
    "@types/react-lifecycles-compat": "^3.0.1",
    "@types/react-select": "^2.0.19"
  },
  "peerDependencies": {
    "react": "*"
  },
  "publishConfig": {
    "access": "public"
<<<<<<< HEAD
  },
  "gitHead": "4b9d901add9452525135caae98ae5f78dd8da9ff"
=======
  }
>>>>>>> be5a5584
}<|MERGE_RESOLUTION|>--- conflicted
+++ resolved
@@ -1,10 +1,6 @@
 {
   "name": "@storybook/addon-knobs",
-<<<<<<< HEAD
   "version": "5.3.0-rc.13",
-=======
-  "version": "5.2.8",
->>>>>>> be5a5584
   "description": "Storybook Addon Prop Editor Component",
   "keywords": [
     "addon",
@@ -33,21 +29,12 @@
     "prepare": "node ../../scripts/prepare.js"
   },
   "dependencies": {
-<<<<<<< HEAD
     "@storybook/addons": "5.3.0-rc.13",
     "@storybook/api": "5.3.0-rc.13",
     "@storybook/client-api": "5.3.0-rc.13",
     "@storybook/components": "5.3.0-rc.13",
     "@storybook/core-events": "5.3.0-rc.13",
     "@storybook/theming": "5.3.0-rc.13",
-=======
-    "@storybook/addons": "5.2.8",
-    "@storybook/api": "5.2.8",
-    "@storybook/client-api": "5.2.8",
-    "@storybook/components": "5.2.8",
-    "@storybook/core-events": "5.2.8",
-    "@storybook/theming": "5.2.8",
->>>>>>> be5a5584
     "@types/react-color": "^3.0.1",
     "copy-to-clipboard": "^3.0.8",
     "core-js": "^3.0.1",
@@ -64,11 +51,6 @@
   "devDependencies": {
     "@types/escape-html": "0.0.20",
     "@types/react-lifecycles-compat": "^3.0.1",
-    "@types/react-select": "^3.0.4"
-  },
-  "devDependencies": {
-    "@types/escape-html": "0.0.20",
-    "@types/react-lifecycles-compat": "^3.0.1",
     "@types/react-select": "^2.0.19"
   },
   "peerDependencies": {
@@ -76,10 +58,6 @@
   },
   "publishConfig": {
     "access": "public"
-<<<<<<< HEAD
   },
   "gitHead": "4b9d901add9452525135caae98ae5f78dd8da9ff"
-=======
-  }
->>>>>>> be5a5584
 }