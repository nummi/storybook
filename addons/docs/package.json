--- conflicted
+++ resolved
@@ -74,12 +74,8 @@
     "@types/jest": "^24.0.11",
     "@types/prop-types": "^15.5.9",
     "@types/util-deprecate": "^1.0.0",
-<<<<<<< HEAD
-    "@types/webpack-env": "^1.14.1"
-=======
-    "@types/webpack-env": "^1.14.0",
+    "@types/webpack-env": "^1.14.1",
     "jest-specific-snapshot": "^2.0.0"
->>>>>>> d0b93325
   },
   "peerDependencies": {
     "babel-loader": "^8.0.0",
