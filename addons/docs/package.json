{
  "name": "@storybook/addon-docs",
  "version": "6.2.0-rc.2",
  "description": "Document component usage and properties in Markdown",
  "keywords": [
    "addon",
    "notes",
    "documentation",
    "storybook",
    "essentials",
    "organize"
  ],
  "homepage": "https://github.com/storybookjs/storybook/tree/master/addons/docs",
  "bugs": {
    "url": "https://github.com/storybookjs/storybook/issues"
  },
  "repository": {
    "type": "git",
    "url": "https://github.com/storybookjs/storybook.git",
    "directory": "addons/docs"
  },
  "license": "MIT",
  "main": "dist/cjs/public_api.js",
  "module": "dist/esm/public_api.js",
  "types": "dist/ts3.9/public_api.d.ts",
  "typesVersions": {
    "<3.8": {
      "*": [
        "dist/ts3.4/*"
      ]
    }
  },
  "files": [
    "dist/**/*",
    "angular/**/*",
    "common/**/*",
    "ember/**/*",
    "html/**/*",
    "postinstall/**/*",
    "react/**/*",
    "vue/**/*",
    "web-components/**/*",
    "README.md",
    "*.js",
    "*.d.ts",
    "!__testfixtures__"
  ],
  "scripts": {
    "prepare": "node ../../scripts/prepare.js"
  },
  "dependencies": {
    "@babel/core": "^7.13.0",
    "@babel/generator": "^7.13.0",
    "@babel/parser": "^7.13.0",
    "@babel/plugin-transform-react-jsx": "^7.12.12",
    "@babel/preset-env": "^7.13.0",
    "@jest/transform": "^26.6.2",
    "@mdx-js/loader": "^1.6.22",
    "@mdx-js/mdx": "^1.6.22",
    "@mdx-js/react": "^1.6.22",
    "@storybook/addons": "6.2.0-rc.2",
    "@storybook/api": "6.2.0-rc.2",
    "@storybook/builder-webpack4": "6.2.0-rc.2",
    "@storybook/client-api": "6.2.0-rc.2",
    "@storybook/client-logger": "6.2.0-rc.2",
    "@storybook/components": "6.2.0-rc.2",
    "@storybook/core": "6.2.0-rc.2",
    "@storybook/core-events": "6.2.0-rc.2",
    "@storybook/csf": "0.0.1",
    "@storybook/node-logger": "6.2.0-rc.2",
    "@storybook/postinstall": "6.2.0-rc.2",
    "@storybook/source-loader": "6.2.0-rc.2",
    "@storybook/theming": "6.2.0-rc.2",
    "acorn": "^7.4.1",
    "acorn-jsx": "^5.3.1",
    "acorn-walk": "^7.2.0",
    "core-js": "^3.8.2",
    "doctrine": "^3.0.0",
    "escodegen": "^2.0.0",
    "fast-deep-equal": "^3.1.3",
    "global": "^4.4.0",
    "html-tags": "^3.1.0",
    "js-string-escape": "^1.0.1",
    "loader-utils": "^2.0.0",
    "lodash": "^4.17.20",
    "prettier": "~2.2.1",
    "prop-types": "^15.7.2",
    "react-element-to-jsx-string": "^14.3.2",
    "regenerator-runtime": "^0.13.7",
    "remark-external-links": "^8.0.0",
    "remark-slug": "^6.0.0",
    "ts-dedent": "^2.0.0",
    "util-deprecate": "^1.0.2"
  },
  "devDependencies": {
    "@angular/core": "^11.2.0",
    "@babel/core": "^7.13.0",
    "@emotion/core": "^10.1.1",
    "@emotion/styled": "^10.0.27",
    "@storybook/angular": "6.2.0-rc.2",
    "@storybook/react": "6.2.0-rc.2",
    "@storybook/vue": "6.2.0-rc.2",
    "@storybook/web-components": "6.2.0-rc.2",
    "@types/cross-spawn": "^6.0.2",
    "@types/doctrine": "^0.0.3",
    "@types/enzyme": "^3.10.8",
    "@types/estree": "^0.0.44",
    "@types/jest": "^26.0.16",
    "@types/loader-utils": "^2.0.0",
    "@types/prop-types": "^15.7.3",
    "@types/tmp": "^0.2.0",
    "@types/util-deprecate": "^1.0.0",
    "babel-loader": "^8.2.2",
    "babel-plugin-react-docgen": "^4.2.1",
    "cross-spawn": "^7.0.3",
    "fs-extra": "^9.0.1",
    "jest": "^26.6.3",
    "jest-specific-snapshot": "^4.0.0",
    "lit-element": "^2.4.0",
    "lit-html": "^1.3.0",
    "require-from-string": "^2.0.2",
    "rxjs": "^6.6.3",
    "styled-components": "^5.2.1",
    "terser-webpack-plugin": "^5.0.3",
    "tmp": "^0.2.1",
    "tslib": "^2.1.0",
    "vue": "^2.6.10",
    "web-component-analyzer": "^1.1.6",
    "webpack": "4",
    "zone.js": "^0.11.3"
  },
  "peerDependencies": {
<<<<<<< HEAD
    "@babel/core": "^7.13.0",
    "@storybook/angular": "6.2.0-beta.14",
    "@storybook/vue": "6.2.0-beta.14",
    "@storybook/vue3": "6.2.0-beta.14",
=======
    "@babel/core": "^7.11.5",
    "@storybook/angular": "6.2.0-rc.2",
    "@storybook/vue": "6.2.0-rc.2",
    "@storybook/vue3": "6.2.0-rc.2",
>>>>>>> 8f025de1
    "babel-loader": "^8.0.0",
    "react": "^16.8.0 || ^17.0.0",
    "react-dom": "^16.8.0 || ^17.0.0",
    "svelte": "^3.31.2",
    "sveltedoc-parser": "^4.1.0",
    "vue": "^2.6.10 || ^3.0.0",
    "webpack": "*"
  },
  "peerDependenciesMeta": {
    "@storybook/angular": {
      "optional": true
    },
    "@storybook/vue": {
      "optional": true
    },
    "@storybook/vue3": {
      "optional": true
    },
    "react": {
      "optional": true
    },
    "react-dom": {
      "optional": true
    },
    "svelte": {
      "optional": true
    },
    "sveltedoc-parser": {
      "optional": true
    },
    "vue": {
      "optional": true
    },
    "webpack": {
      "optional": true
    }
  },
  "publishConfig": {
    "access": "public"
  },
  "gitHead": "2d47a4b64557a6bc94213b7c841014bd90ce7ef5",
  "storybook": {
    "displayName": "Docs",
    "icon": "https://user-images.githubusercontent.com/263385/101991672-48355c80-3c7c-11eb-82d9-95fa12438f64.png",
    "unsupportedFrameworks": [
      "react-native"
    ]
  }
}<|MERGE_RESOLUTION|>--- conflicted
+++ resolved
@@ -130,17 +130,10 @@
     "zone.js": "^0.11.3"
   },
   "peerDependencies": {
-<<<<<<< HEAD
     "@babel/core": "^7.13.0",
-    "@storybook/angular": "6.2.0-beta.14",
-    "@storybook/vue": "6.2.0-beta.14",
-    "@storybook/vue3": "6.2.0-beta.14",
-=======
-    "@babel/core": "^7.11.5",
     "@storybook/angular": "6.2.0-rc.2",
     "@storybook/vue": "6.2.0-rc.2",
     "@storybook/vue3": "6.2.0-rc.2",
->>>>>>> 8f025de1
     "babel-loader": "^8.0.0",
     "react": "^16.8.0 || ^17.0.0",
     "react-dom": "^16.8.0 || ^17.0.0",
