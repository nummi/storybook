--- conflicted
+++ resolved
@@ -73,20 +73,12 @@
   includeStories: ['one'],
 };
 
-<<<<<<< HEAD
-const mdxKind = componentMeta.title;
-componentMeta.parameters = componentMeta.parameters || {};
-componentMeta.parameters.docs = {
-  container: ({ context, children }) => (
-    <DocsContainer context={{ ...context, mdxKind }}>{children}</DocsContainer>
-=======
 const mdxStoryNameToId = { one: 'button--one' };
 
 componentMeta.parameters = componentMeta.parameters || {};
 componentMeta.parameters.docs = {
   container: ({ context, children }) => (
     <DocsContainer context={{ ...context, mdxStoryNameToId }}>{children}</DocsContainer>
->>>>>>> 22deb2fe
   ),
   page: MDXContent,
 };
@@ -137,20 +129,12 @@
 
 const componentMeta = { title: 'docs-only', includeStories: ['storybookDocsOnly'] };
 
-<<<<<<< HEAD
-const mdxKind = componentMeta.title;
-componentMeta.parameters = componentMeta.parameters || {};
-componentMeta.parameters.docs = {
-  container: ({ context, children }) => (
-    <DocsContainer context={{ ...context, mdxKind }}>{children}</DocsContainer>
-=======
 const mdxStoryNameToId = {};
 
 componentMeta.parameters = componentMeta.parameters || {};
 componentMeta.parameters.docs = {
   container: ({ context, children }) => (
     <DocsContainer context={{ ...context, mdxStoryNameToId }}>{children}</DocsContainer>
->>>>>>> 22deb2fe
   ),
   page: MDXContent,
 };
@@ -210,20 +194,12 @@
 
 const componentMeta = { title: 'Button', includeStories: ['one', 'helloStory'] };
 
-<<<<<<< HEAD
-const mdxKind = componentMeta.title;
-componentMeta.parameters = componentMeta.parameters || {};
-componentMeta.parameters.docs = {
-  container: ({ context, children }) => (
-    <DocsContainer context={{ ...context, mdxKind }}>{children}</DocsContainer>
-=======
 const mdxStoryNameToId = { one: 'button--one', 'hello story': 'button--hello-story' };
 
 componentMeta.parameters = componentMeta.parameters || {};
 componentMeta.parameters.docs = {
   container: ({ context, children }) => (
     <DocsContainer context={{ ...context, mdxStoryNameToId }}>{children}</DocsContainer>
->>>>>>> 22deb2fe
   ),
   page: MDXContent,
 };
@@ -303,13 +279,6 @@
   includeStories: ['componentNotes', 'storyNotes'],
 };
 
-<<<<<<< HEAD
-const mdxKind = componentMeta.title;
-componentMeta.parameters = componentMeta.parameters || {};
-componentMeta.parameters.docs = {
-  container: ({ context, children }) => (
-    <DocsContainer context={{ ...context, mdxKind }}>{children}</DocsContainer>
-=======
 const mdxStoryNameToId = {
   'component notes': 'button--component-notes',
   'story notes': 'button--story-notes',
@@ -319,7 +288,6 @@
 componentMeta.parameters.docs = {
   container: ({ context, children }) => (
     <DocsContainer context={{ ...context, mdxStoryNameToId }}>{children}</DocsContainer>
->>>>>>> 22deb2fe
   ),
   page: MDXContent,
 };
@@ -394,20 +362,12 @@
   includeStories: ['helloButton', 'two'],
 };
 
-<<<<<<< HEAD
-const mdxKind = componentMeta.title;
-componentMeta.parameters = componentMeta.parameters || {};
-componentMeta.parameters.docs = {
-  container: ({ context, children }) => (
-    <DocsContainer context={{ ...context, mdxKind }}>{children}</DocsContainer>
-=======
 const mdxStoryNameToId = { 'hello button': 'button--hello-button', two: 'button--two' };
 
 componentMeta.parameters = componentMeta.parameters || {};
 componentMeta.parameters.docs = {
   container: ({ context, children }) => (
     <DocsContainer context={{ ...context, mdxStoryNameToId }}>{children}</DocsContainer>
->>>>>>> 22deb2fe
   ),
   page: MDXContent,
 };
@@ -447,20 +407,12 @@
 
 const componentMeta = { includeStories: [] };
 
-<<<<<<< HEAD
-const mdxKind = componentMeta.title;
-componentMeta.parameters = componentMeta.parameters || {};
-componentMeta.parameters.docs = {
-  container: ({ context, children }) => (
-    <DocsContainer context={{ ...context, mdxKind }}>{children}</DocsContainer>
-=======
 const mdxStoryNameToId = {};
 
 componentMeta.parameters = componentMeta.parameters || {};
 componentMeta.parameters.docs = {
   container: ({ context, children }) => (
     <DocsContainer context={{ ...context, mdxStoryNameToId }}>{children}</DocsContainer>
->>>>>>> 22deb2fe
   ),
   page: MDXContent,
 };
@@ -508,20 +460,12 @@
 
 const componentMeta = { title: 'Text', includeStories: ['text'] };
 
-<<<<<<< HEAD
-const mdxKind = componentMeta.title;
-componentMeta.parameters = componentMeta.parameters || {};
-componentMeta.parameters.docs = {
-  container: ({ context, children }) => (
-    <DocsContainer context={{ ...context, mdxKind }}>{children}</DocsContainer>
-=======
 const mdxStoryNameToId = { text: 'text--text' };
 
 componentMeta.parameters = componentMeta.parameters || {};
 componentMeta.parameters.docs = {
   container: ({ context, children }) => (
     <DocsContainer context={{ ...context, mdxStoryNameToId }}>{children}</DocsContainer>
->>>>>>> 22deb2fe
   ),
   page: MDXContent,
 };
@@ -586,13 +530,6 @@
 
 const componentMeta = { title: 'Button', includeStories: ['one', 'helloStory', 'wPunctuation'] };
 
-<<<<<<< HEAD
-const mdxKind = componentMeta.title;
-componentMeta.parameters = componentMeta.parameters || {};
-componentMeta.parameters.docs = {
-  container: ({ context, children }) => (
-    <DocsContainer context={{ ...context, mdxKind }}>{children}</DocsContainer>
-=======
 const mdxStoryNameToId = {
   one: 'button--one',
   'hello story': 'button--hello-story',
@@ -603,7 +540,6 @@
 componentMeta.parameters.docs = {
   container: ({ context, children }) => (
     <DocsContainer context={{ ...context, mdxStoryNameToId }}>{children}</DocsContainer>
->>>>>>> 22deb2fe
   ),
   page: MDXContent,
 };
@@ -662,18 +598,10 @@
 
 const mdxStoryNameToId = {};
 
-<<<<<<< HEAD
-const mdxKind = componentMeta.title;
-componentMeta.parameters = componentMeta.parameters || {};
-componentMeta.parameters.docs = {
-  container: ({ context, children }) => (
-    <DocsContainer context={{ ...context, mdxKind }}>{children}</DocsContainer>
-=======
-componentMeta.parameters = componentMeta.parameters || {};
-componentMeta.parameters.docs = {
-  container: ({ context, children }) => (
-    <DocsContainer context={{ ...context, mdxStoryNameToId }}>{children}</DocsContainer>
->>>>>>> 22deb2fe
+componentMeta.parameters = componentMeta.parameters || {};
+componentMeta.parameters.docs = {
+  container: ({ context, children }) => (
+    <DocsContainer context={{ ...context, mdxStoryNameToId }}>{children}</DocsContainer>
   ),
   page: MDXContent,
 };
@@ -742,20 +670,12 @@
 
 const componentMeta = { title: 'MDX|Welcome', includeStories: ['toStorybook'] };
 
-<<<<<<< HEAD
-const mdxKind = componentMeta.title;
-componentMeta.parameters = componentMeta.parameters || {};
-componentMeta.parameters.docs = {
-  container: ({ context, children }) => (
-    <DocsContainer context={{ ...context, mdxKind }}>{children}</DocsContainer>
-=======
 const mdxStoryNameToId = { 'to storybook': 'mdx-welcome--to-storybook' };
 
 componentMeta.parameters = componentMeta.parameters || {};
 componentMeta.parameters.docs = {
   container: ({ context, children }) => (
     <DocsContainer context={{ ...context, mdxStoryNameToId }}>{children}</DocsContainer>
->>>>>>> 22deb2fe
   ),
   page: MDXContent,
 };
@@ -795,20 +715,12 @@
 
 const componentMeta = { includeStories: [] };
 
-<<<<<<< HEAD
-const mdxKind = componentMeta.title;
-componentMeta.parameters = componentMeta.parameters || {};
-componentMeta.parameters.docs = {
-  container: ({ context, children }) => (
-    <DocsContainer context={{ ...context, mdxKind }}>{children}</DocsContainer>
-=======
 const mdxStoryNameToId = {};
 
 componentMeta.parameters = componentMeta.parameters || {};
 componentMeta.parameters.docs = {
   container: ({ context, children }) => (
     <DocsContainer context={{ ...context, mdxStoryNameToId }}>{children}</DocsContainer>
->>>>>>> 22deb2fe
   ),
   page: MDXContent,
 };
@@ -849,20 +761,12 @@
 
 const componentMeta = { includeStories: [] };
 
-<<<<<<< HEAD
-const mdxKind = componentMeta.title;
-componentMeta.parameters = componentMeta.parameters || {};
-componentMeta.parameters.docs = {
-  container: ({ context, children }) => (
-    <DocsContainer context={{ ...context, mdxKind }}>{children}</DocsContainer>
-=======
 const mdxStoryNameToId = {};
 
 componentMeta.parameters = componentMeta.parameters || {};
 componentMeta.parameters.docs = {
   container: ({ context, children }) => (
     <DocsContainer context={{ ...context, mdxStoryNameToId }}>{children}</DocsContainer>
->>>>>>> 22deb2fe
   ),
   page: MDXContent,
 };
