{
  "name": "@storybook/addon-options",
  "version": "3.3.0-alpha.4",
  "description": "Options addon for storybook",
  "keywords": [
    "storybook"
  ],
  "homepage": "https://github.com/storybooks/storybook/tree/master/addons/options",
  "bugs": {
    "url": "https://github.com/storybooks/storybook/issues"
  },
  "license": "MIT",
  "main": "preview.js",
  "repository": {
    "type": "git",
    "url": "https://github.com/storybooks/storybook.git"
  },
  "scripts": {
    "prepare": "node ../../scripts/prepare.js",
    "storybook": "start-storybook -p 9001"
  },
<<<<<<< HEAD
=======
  "dependencies": {
    "@storybook/addons": "^3.3.0-alpha.4"
  },
>>>>>>> fd33fadd
  "peerDependencies": {
    "@storybook/addons": "^3.3.0-alpha",
    "react": "*",
    "react-dom": "*"
  }
}<|MERGE_RESOLUTION|>--- conflicted
+++ resolved
@@ -19,14 +19,8 @@
     "prepare": "node ../../scripts/prepare.js",
     "storybook": "start-storybook -p 9001"
   },
-<<<<<<< HEAD
-=======
-  "dependencies": {
-    "@storybook/addons": "^3.3.0-alpha.4"
-  },
->>>>>>> fd33fadd
   "peerDependencies": {
-    "@storybook/addons": "^3.3.0-alpha",
+    "@storybook/addons": "^3.3.0-alpha.4",
     "react": "*",
     "react-dom": "*"
   }
