--- conflicted
+++ resolved
@@ -31,13 +31,8 @@
     "@storybook/router": "5.2.0-beta.24",
     "@storybook/theming": "5.2.0-beta.24",
     "core-js": "^3.0.1",
-<<<<<<< HEAD
     "global": "^4.0.0",
-    "markdown-to-jsx": "^6.10.2",
-=======
-    "global": "^4.3.2",
     "markdown-to-jsx": "^6.10.3",
->>>>>>> a10517d8
     "memoizerific": "^1.11.3",
     "prop-types": "^15.7.2",
     "util-deprecate": "^1.0.2"
