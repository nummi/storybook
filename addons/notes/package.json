{
  "name": "@storybook/addon-notes",
  "version": "5.1.0-alpha.1",
  "description": "Write notes for your Storybook stories.",
  "keywords": [
    "addon",
    "notes",
    "storybook"
  ],
  "homepage": "https://github.com/storybooks/storybook/tree/master/addons/notes",
  "bugs": {
    "url": "https://github.com/storybooks/storybook/issues"
  },
  "repository": {
    "type": "git",
    "url": "https://github.com/storybooks/storybook.git",
    "directory": "addons/notes"
  },
  "license": "MIT",
  "main": "dist/public_api.js",
  "types": "dist/public_api.d.ts",
  "scripts": {
    "prepare": "node ../../scripts/prepare.js"
  },
  "dependencies": {
<<<<<<< HEAD
    "@storybook/addons": "5.1.0-alpha.0",
    "@storybook/client-logger": "5.1.0-alpha.0",
    "@storybook/components": "5.1.0-alpha.0",
    "@storybook/core-events": "5.1.0-alpha.0",
    "@storybook/theming": "5.1.0-alpha.0",
    "core-js": "^2.6.5",
=======
    "@storybook/addons": "5.1.0-alpha.1",
    "@storybook/client-logger": "5.1.0-alpha.1",
    "@storybook/components": "5.1.0-alpha.1",
    "@storybook/core-events": "5.1.0-alpha.1",
    "@storybook/theming": "5.1.0-alpha.1",
>>>>>>> 84454526
    "markdown-to-jsx": "^6.9.1",
    "prop-types": "^15.7.2",
    "util-deprecate": "^1.0.2"
  },
  "devDependencies": {
    "@types/prop-types": "^15.5.9",
    "@types/util-deprecate": "^1.0.0",
    "@types/webpack-env": "^1.13.7"
  },
  "peerDependencies": {
    "react": "*"
  },
  "publishConfig": {
    "access": "public"
  }
}<|MERGE_RESOLUTION|>--- conflicted
+++ resolved
@@ -23,20 +23,12 @@
     "prepare": "node ../../scripts/prepare.js"
   },
   "dependencies": {
-<<<<<<< HEAD
-    "@storybook/addons": "5.1.0-alpha.0",
-    "@storybook/client-logger": "5.1.0-alpha.0",
-    "@storybook/components": "5.1.0-alpha.0",
-    "@storybook/core-events": "5.1.0-alpha.0",
-    "@storybook/theming": "5.1.0-alpha.0",
-    "core-js": "^2.6.5",
-=======
     "@storybook/addons": "5.1.0-alpha.1",
     "@storybook/client-logger": "5.1.0-alpha.1",
     "@storybook/components": "5.1.0-alpha.1",
     "@storybook/core-events": "5.1.0-alpha.1",
     "@storybook/theming": "5.1.0-alpha.1",
->>>>>>> 84454526
+    "core-js": "^2.6.5",
     "markdown-to-jsx": "^6.9.1",
     "prop-types": "^15.7.2",
     "util-deprecate": "^1.0.2"
