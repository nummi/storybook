{
  "name": "@storybook/addon-viewport",
  "version": "5.0.0-alpha.5",
  "description": "Storybook addon to change the viewport size to mobile",
  "keywords": [
    "addon",
    "storybook"
  ],
  "homepage": "https://github.com/storybooks/storybook/tree/master/addons/viewport",
  "bugs": {
    "url": "https://github.com/storybooks/storybook/issues"
  },
  "repository": {
    "type": "git",
    "url": "https://github.com/storybooks/storybook.git"
  },
  "license": "MIT",
  "main": "preview.js",
  "scripts": {
    "prepare": "node ../../scripts/prepare.js"
  },
  "dependencies": {
<<<<<<< HEAD
    "@storybook/addons": "5.0.0-alpha.4",
    "@storybook/client-logger": "5.0.0-alpha.4",
    "@storybook/components": "5.0.0-alpha.4",
    "@storybook/core-events": "5.0.0-alpha.4",
    "@storybook/theming": "5.0.0-alpha.4",
    "core-js": "^2.6.2",
=======
    "@storybook/addons": "5.0.0-alpha.5",
    "@storybook/client-logger": "5.0.0-alpha.5",
    "@storybook/components": "5.0.0-alpha.5",
    "@storybook/core-events": "5.0.0-alpha.5",
    "@storybook/theming": "5.0.0-alpha.5",
    "core-js": "^2.6.1",
>>>>>>> 2176cc52
    "global": "^4.3.2",
    "memoizerific": "^1.11.3",
    "prop-types": "^15.6.2",
    "util-deprecate": "^1.0.2"
  },
  "peerDependencies": {
    "react": "*"
  },
  "publishConfig": {
    "access": "public"
  }
}<|MERGE_RESOLUTION|>--- conflicted
+++ resolved
@@ -20,21 +20,12 @@
     "prepare": "node ../../scripts/prepare.js"
   },
   "dependencies": {
-<<<<<<< HEAD
-    "@storybook/addons": "5.0.0-alpha.4",
-    "@storybook/client-logger": "5.0.0-alpha.4",
-    "@storybook/components": "5.0.0-alpha.4",
-    "@storybook/core-events": "5.0.0-alpha.4",
-    "@storybook/theming": "5.0.0-alpha.4",
-    "core-js": "^2.6.2",
-=======
     "@storybook/addons": "5.0.0-alpha.5",
     "@storybook/client-logger": "5.0.0-alpha.5",
     "@storybook/components": "5.0.0-alpha.5",
     "@storybook/core-events": "5.0.0-alpha.5",
     "@storybook/theming": "5.0.0-alpha.5",
-    "core-js": "^2.6.1",
->>>>>>> 2176cc52
+    "core-js": "^2.6.2",
     "global": "^4.3.2",
     "memoizerific": "^1.11.3",
     "prop-types": "^15.6.2",
