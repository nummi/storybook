--- conflicted
+++ resolved
@@ -1,10 +1,6 @@
 {
   "name": "@storybook/addon-viewport",
-<<<<<<< HEAD
-  "version": "5.2.0-beta.43",
-=======
   "version": "5.2.0-beta.46",
->>>>>>> 22deb2fe
   "description": "Storybook addon to change the viewport size to mobile",
   "keywords": [
     "addon",
@@ -25,21 +21,12 @@
     "prepare": "node ../../scripts/prepare.js"
   },
   "dependencies": {
-<<<<<<< HEAD
-    "@storybook/addons": "5.2.0-beta.43",
-    "@storybook/api": "5.2.0-beta.43",
-    "@storybook/client-logger": "5.2.0-beta.43",
-    "@storybook/components": "5.2.0-beta.43",
-    "@storybook/core-events": "5.2.0-beta.43",
-    "@storybook/theming": "5.2.0-beta.43",
-=======
     "@storybook/addons": "5.2.0-beta.46",
     "@storybook/api": "5.2.0-beta.46",
     "@storybook/client-logger": "5.2.0-beta.46",
     "@storybook/components": "5.2.0-beta.46",
     "@storybook/core-events": "5.2.0-beta.46",
     "@storybook/theming": "5.2.0-beta.46",
->>>>>>> 22deb2fe
     "core-js": "^3.0.1",
     "global": "^4.3.2",
     "memoizerific": "^1.11.3",
