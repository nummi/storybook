--- conflicted
+++ resolved
@@ -23,10 +23,6 @@
   },
   "license": "MIT",
   "author": "Renaud Tertrais <renaud.tertrais@gmail.com> (https://github.com/renaudtertrais)",
-<<<<<<< HEAD
-  "main": "dist/index.js",
-  "types": "dist/index.d.ts",
-=======
   "main": "dist/cjs/index.js",
   "module": "dist/esm/index.js",
   "types": "dist/ts3.9/index.d.ts",
@@ -37,7 +33,6 @@
       ]
     }
   },
->>>>>>> 276aa9ba
   "files": [
     "dist/**/*",
     "README.md",
@@ -77,15 +72,6 @@
   "publishConfig": {
     "access": "public"
   },
-<<<<<<< HEAD
-  "gitHead": "6c4d0ed4beea726a121cddd365cc5258d6828be9",
-  "typesVersions": {
-    "<3.8": {
-      "*": [
-        "ts3.4/*"
-      ]
-    }
-=======
   "gitHead": "9b7aad4bda5a705ae6faaaaae64c0eaee4cf99c5",
   "storybook": {
     "displayName": "Jest",
@@ -93,6 +79,5 @@
     "unsupportedFrameworks": [
       "react-native"
     ]
->>>>>>> 276aa9ba
   }
 }