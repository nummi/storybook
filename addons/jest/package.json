{
  "name": "@storybook/addon-jest",
  "version": "5.1.0-beta.1",
  "description": "React storybook addon that show component jest report",
  "keywords": [
    "addon",
    "jest",
    "react",
    "report",
    "results",
    "storybook",
    "unit-testing"
  ],
  "homepage": "https://github.com/storybooks/storybook/tree/master/addons/jest",
  "bugs": {
    "url": "https://github.com/storybooks/storybook/issues"
  },
  "repository": {
    "type": "git",
    "url": "https://github.com/storybooks/storybook.git",
    "directory": "addons/jest"
  },
  "license": "MIT",
  "author": "Renaud Tertrais <renaud.tertrais@gmail.com> (https://github.com/renaudtertrais)",
  "main": "dist/index.js",
  "types": "dist/index.d.ts",
  "scripts": {
    "prepare": "node ../../scripts/prepare.js"
  },
  "dependencies": {
<<<<<<< HEAD
    "@storybook/addons": "5.1.0-alpha.39",
    "@storybook/api": "5.1.0-alpha.39",
    "@storybook/components": "5.1.0-alpha.39",
    "@storybook/core-events": "5.1.0-alpha.39",
    "@storybook/theming": "5.1.0-alpha.39",
=======
    "@storybook/addons": "5.1.0-beta.1",
    "@storybook/api": "5.1.0-beta.1",
    "@storybook/components": "5.1.0-beta.1",
    "@storybook/core-events": "5.1.0-beta.1",
    "@storybook/theming": "5.1.0-beta.1",
>>>>>>> a80daf49
    "core-js": "^3.0.1",
    "global": "^4.3.2",
    "react": "^16.8.4",
    "upath": "^1.1.0",
    "util-deprecate": "^1.0.2"
  },
  "peerDependencies": {
    "react": "*"
  },
  "publishConfig": {
    "access": "public"
  }
}<|MERGE_RESOLUTION|>--- conflicted
+++ resolved
@@ -28,19 +28,11 @@
     "prepare": "node ../../scripts/prepare.js"
   },
   "dependencies": {
-<<<<<<< HEAD
-    "@storybook/addons": "5.1.0-alpha.39",
-    "@storybook/api": "5.1.0-alpha.39",
-    "@storybook/components": "5.1.0-alpha.39",
-    "@storybook/core-events": "5.1.0-alpha.39",
-    "@storybook/theming": "5.1.0-alpha.39",
-=======
     "@storybook/addons": "5.1.0-beta.1",
     "@storybook/api": "5.1.0-beta.1",
     "@storybook/components": "5.1.0-beta.1",
     "@storybook/core-events": "5.1.0-beta.1",
     "@storybook/theming": "5.1.0-beta.1",
->>>>>>> a80daf49
     "core-js": "^3.0.1",
     "global": "^4.3.2",
     "react": "^16.8.4",
