{
  "name": "@storybook/addon-graphql",
  "version": "6.1.0-alpha.35",
  "description": "Storybook addon to display the GraphiQL IDE",
  "keywords": [
    "addon",
    "storybook"
  ],
  "homepage": "https://github.com/storybookjs/storybook/tree/master/addons/graphql",
  "bugs": {
    "url": "https://github.com/storybookjs/storybook/issues"
  },
  "repository": {
    "type": "git",
    "url": "https://github.com/storybookjs/storybook.git",
    "directory": "addons/graphql"
  },
  "license": "MIT",
  "main": "dist/index.js",
  "types": "dist/index.d.ts",
  "files": [
    "dist/**/*",
    "README.md",
    "*.js",
    "*.d.ts",
    "ts3.4/**/*"
  ],
  "scripts": {
    "prepare": "node ../../scripts/prepare.js"
  },
  "dependencies": {
    "@babel/core": "^7.12.3",
    "@babel/plugin-transform-classes": "^7.12.1",
    "@storybook/addons": "6.1.0-alpha.35",
    "@storybook/api": "6.1.0-alpha.35",
<<<<<<< HEAD
    "@types/webpack-env": "^1.15.3",
    "babel-loader": "^8.1.0",
    "core-js": "^3.6.5",
    "global": "^4.4.0",
    "graphiql": "^0.17.5",
    "graphql": "^15.0.0",
    "prop-types": "^15.7.2",
    "regenerator-runtime": "^0.13.7",
    "webpack": "^5.3.2"
=======
    "@types/webpack": "^4.41.9",
    "babel-loader": "^8.0.6",
    "core-js": "^3.0.1",
    "global": "^4.3.2",
    "graphiql": "^0.17.5",
    "graphql": "^15.0.0",
    "prop-types": "^15.7.2",
    "react": "^16.8.3 || ^17.0.0",
    "react-dom": "^16.8.3 || ^17.0.0",
    "regenerator-runtime": "^0.13.7",
    "webpack": "^4.43.0"
>>>>>>> 3775f570
  },
  "publishConfig": {
    "access": "public"
  },
  "gitHead": "76bb5211363a4259b9962590a3a5e62a00921b91",
  "typesVersions": {
    "<3.8": {
      "*": [
        "ts3.4/*"
      ]
    }
  }
}<|MERGE_RESOLUTION|>--- conflicted
+++ resolved
@@ -33,17 +33,6 @@
     "@babel/plugin-transform-classes": "^7.12.1",
     "@storybook/addons": "6.1.0-alpha.35",
     "@storybook/api": "6.1.0-alpha.35",
-<<<<<<< HEAD
-    "@types/webpack-env": "^1.15.3",
-    "babel-loader": "^8.1.0",
-    "core-js": "^3.6.5",
-    "global": "^4.4.0",
-    "graphiql": "^0.17.5",
-    "graphql": "^15.0.0",
-    "prop-types": "^15.7.2",
-    "regenerator-runtime": "^0.13.7",
-    "webpack": "^5.3.2"
-=======
     "@types/webpack": "^4.41.9",
     "babel-loader": "^8.0.6",
     "core-js": "^3.0.1",
@@ -55,7 +44,6 @@
     "react-dom": "^16.8.3 || ^17.0.0",
     "regenerator-runtime": "^0.13.7",
     "webpack": "^4.43.0"
->>>>>>> 3775f570
   },
   "publishConfig": {
     "access": "public"
