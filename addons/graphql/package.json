--- conflicted
+++ resolved
@@ -66,8 +66,7 @@
   "publishConfig": {
     "access": "public"
   },
-<<<<<<< HEAD
-  "gitHead": "2cc64efa1dcb90b72806d4c88c295f38dd92e427",
+  "gitHead": "dc281516a86ed63016caa2861f32f59d642adac7",
   "storybook": {
     "displayName": "GraphiQL IDE",
     "icon": "https://pbs.twimg.com/profile_images/618131103509909504/VQLBJ0TR_400x400.png",
@@ -76,7 +75,4 @@
       "angular"
     ]
   }
-=======
-  "gitHead": "dc281516a86ed63016caa2861f32f59d642adac7"
->>>>>>> c1e06864
 }