--- conflicted
+++ resolved
@@ -232,11 +232,7 @@
 
 We use [emotion](https://emotion.sh) for styling, AND we provide a theme which can be set by the user!
 
-<<<<<<< HEAD
-We highly recommend you also use emotion to style your components for storybook, but it's not a requirement. You can use inline styles or another css-in-js lib. You can receive the theme as a prop by using the `withCSSContext` function from emotion. [Read more about theming](/configuration/theming).
-=======
 We highly recommend you also use emotion to style your components for storybook, but it's not a requirement. You can use inline styles or another css-in-js lib. You can receive the theme as a prop by using the `withCSSContext` hoc from emotion. [Read more about theming](/configuration/theming).
->>>>>>> a2a2a914
 
 ## Re-using existing components
 
