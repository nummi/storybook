* * *

id: 'faq'

## title: 'Frequently Asked Questions'

Here are some answers to frequently asked questions. If you have a question, you can ask it by opening an issue on the [Storybook Repository](https://github.com/storybooks/storybook/).

### How can I run coverage tests with Create React App and leave out stories?

Create React App does not allow providing options to Jest in your `package.json`, however you can run `jest` with commandline arguments:

```sh
npm test -- --coverage --collectCoverageFrom='["src/**/*.{js,jsx}","!src/**/stories/*"]'
```

### I see `ReferenceError: React is not defined` when using storybooks with Next.js

Next automatically defines `React` for all of your files via a babel plugin. You must define `React` for JSX to work. You can solve this either by:

1.  Adding `import React from 'react'` to your component files.
2.  Adding a `.babelrc` that includes [`babel-plugin-react-require`](https://www.npmjs.com/package/babel-plugin-react-require)

### How do I setup Storybook to share Webpack configuration with Next.js?

You can generally reuse webpack rules fairly easily by placing them in a file that is `require()`-ed from both your `next.config.js` and your `.storybook/webpack.config.js` files. For example, [this gist](https://gist.github.com/metasean/cadd2becd60cc3b295bf49895a56f9b4) sets both next.js and storybook up with global stylesheets.

### Why is there no addons channel?

A common error is that an addon tries to access the "channel", but the channel is not set. This can happen in a few different cases:
<<<<<<< HEAD
1. In storybook/addon development, it can be an NPM version problem. If there are two versions of the addons NPM package, it will cause problems. In this case, make sure there is only a single version of `@storybook/addons` being used by your project.
2. In React Native, it's a special case that's documented in [#1192](https://github.com/storybooks/storybook/issues/1192)
=======

1. In storybook/addon development, it can be an NPM version problem. If there are two versions of the addons NPM package, it will cause problems. In this case, make sure there is only a single version of `@storybook/addons` being used by your project.
2. In React Native, it's a special case that's documented in [#1192](https://github.com/storybooks/storybook/issues/1192)
3. You have inadvertently installed multiple addons with differing versions. Upgrade or downgrade all `@storybook/addon-*` modules so they have the same version.

Most of the time, the fix is deleting the `node_modules` folder with any `package-lock.json` or `yarn.lock` and reinstalling.
>>>>>>> a9c85ba5

### Can I modify React component state in stories?

Not directly. If you control the component source, you can do something like this:

```js
import React, { Component} from 'react';
import { storiesOf } from '@storybook/react';

class MyComponent extends Component {
  constructor(props) {
    super(props)
    this.setState({
      someVar: 'defaultValue',
      ...props.initialState
    })
  }
  // ...
}

storiesOf('MyComponent', module)
  .add('default', () => <MyComponent />)
  .add('other', () => <MyComponent initialState={{ someVar: 'otherVal' }});
```<|MERGE_RESOLUTION|>--- conflicted
+++ resolved
@@ -28,17 +28,12 @@
 ### Why is there no addons channel?
 
 A common error is that an addon tries to access the "channel", but the channel is not set. This can happen in a few different cases:
-<<<<<<< HEAD
-1. In storybook/addon development, it can be an NPM version problem. If there are two versions of the addons NPM package, it will cause problems. In this case, make sure there is only a single version of `@storybook/addons` being used by your project.
-2. In React Native, it's a special case that's documented in [#1192](https://github.com/storybooks/storybook/issues/1192)
-=======
 
 1. In storybook/addon development, it can be an NPM version problem. If there are two versions of the addons NPM package, it will cause problems. In this case, make sure there is only a single version of `@storybook/addons` being used by your project.
 2. In React Native, it's a special case that's documented in [#1192](https://github.com/storybooks/storybook/issues/1192)
 3. You have inadvertently installed multiple addons with differing versions. Upgrade or downgrade all `@storybook/addon-*` modules so they have the same version.
 
 Most of the time, the fix is deleting the `node_modules` folder with any `package-lock.json` or `yarn.lock` and reinstalling.
->>>>>>> a9c85ba5
 
 ### Can I modify React component state in stories?
 
