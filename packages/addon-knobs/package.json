{
  "name": "@kadira/storybook-addon-knobs",
  "version": "1.7.1",
  "description": "React Storybook Addon Prop Editor Component",
  "repository": {
    "type": "git",
    "url": "https://github.com/kadirahq/react-storybook-addon-knobs.git"
  },
  "license": "MIT",
  "scripts": {
    "start": "./example/prepublish.sh",
    "prepublish": ". ./.scripts/prepublish.sh",
    "storybook": "start-storybook -p 9010",
    "publish-storybook": "bash .scripts/publish_storybook.sh"
  },
  "devDependencies": {
    "@kadira/storybook": "^2.1.0",
    "@types/node": "^6.0.46",
    "@types/react": "^0.14.42",
    "babel-cli": "^6.5.0",
    "babel-core": "^6.5.0",
    "babel-eslint": "^7.0.0",
    "babel-loader": "^6.2.4",
    "babel-plugin-transform-runtime": "^6.5.0",
    "babel-polyfill": "^6.5.0",
    "babel-preset-es2015": "^6.5.0",
    "babel-preset-react": "^6.5.0",
    "babel-preset-stage-2": "^6.5.0",
    "git-url-parse": "^6.0.1",
    "raw-loader": "^0.5.1",
<<<<<<< HEAD
    "react": "^15.3.2",
    "react-dom": "^15.3.2",
=======
    "react": "^15.5.4",
    "react-dom": "^15.5.4",
    "react-test-renderer": "^15.5.4",
    "sinon": "^1.17.3",
>>>>>>> 2df4be72
    "style-loader": "^0.13.1",
    "typescript": "^2.0.6",
    "typescript-definition-tester": "^0.0.5"
  },
  "peerDependencies": {
    "@kadira/storybook-addons": "^1.3.0",
    "react": "*",
    "react-dom": "*"
  },
  "dependencies": {
    "babel-runtime": "^6.5.0",
    "deep-equal": "^1.0.1",
    "insert-css": "^1.0.0",
    "moment": "^2.15.0",
    "prop-types": "^15.5.7",
    "react-color": "^2.4.3",
    "react-datetime": "^2.6.0",
    "react-textarea-autosize": "^4.0.5"
  },
  "main": "dist/index.js",
  "engines": {
    "npm": "^3.0.0"
  },
  "typings": "./storybook-addon-knobs.d.ts"
}<|MERGE_RESOLUTION|>--- conflicted
+++ resolved
@@ -28,15 +28,8 @@
     "babel-preset-stage-2": "^6.5.0",
     "git-url-parse": "^6.0.1",
     "raw-loader": "^0.5.1",
-<<<<<<< HEAD
-    "react": "^15.3.2",
-    "react-dom": "^15.3.2",
-=======
     "react": "^15.5.4",
     "react-dom": "^15.5.4",
-    "react-test-renderer": "^15.5.4",
-    "sinon": "^1.17.3",
->>>>>>> 2df4be72
     "style-loader": "^0.13.1",
     "typescript": "^2.0.6",
     "typescript-definition-tester": "^0.0.5"
