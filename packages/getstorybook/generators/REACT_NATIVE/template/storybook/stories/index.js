import React from 'react';
import { Text } from 'react-native';
<<<<<<< HEAD
import { storiesOf, action, linkTo } from '@storybook/react-native-storybook';
=======
import { storiesOf } from '@kadira/react-native-storybook';
import { action } from '@kadira/storybook-addon-actions';
import { linkTo } from '@kadira/storybook-addon-links';
>>>>>>> 42219f5d

import Button from './Button';
import CenterView from './CenterView';
import Welcome from './Welcome';

storiesOf('Welcome', module).add('to Storybook', () => <Welcome showApp={linkTo('Button')} />);

storiesOf('Button', module)
  .addDecorator(getStory => <CenterView>{getStory()}</CenterView>)
  .add('with text', () => (
    <Button onPress={action('clicked-text')}>
      <Text>Hello Button</Text>
    </Button>
  ))
  .add('with some emoji', () => (
    <Button onPress={action('clicked-emoji')}>
      <Text>😀 😎 👍 💯</Text>
    </Button>
  ));<|MERGE_RESOLUTION|>--- conflicted
+++ resolved
@@ -1,12 +1,9 @@
 import React from 'react';
 import { Text } from 'react-native';
-<<<<<<< HEAD
-import { storiesOf, action, linkTo } from '@storybook/react-native-storybook';
-=======
-import { storiesOf } from '@kadira/react-native-storybook';
-import { action } from '@kadira/storybook-addon-actions';
-import { linkTo } from '@kadira/storybook-addon-links';
->>>>>>> 42219f5d
+
+import { storiesOf } from '@storybook/react-native-storybook';
+import { action } from '@storybook/addon-actions';
+import { linkTo } from '@storybook/storybook-addon-links';
 
 import Button from './Button';
 import CenterView from './CenterView';
