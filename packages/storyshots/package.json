{
  "name": "storyshots",
  "version": "3.2.2",
  "description": "StoryShots - Jest Snapshot Testing for React Storybook.",
  "repository": {
    "type": "git",
    "url": "https://github.com/storybooks/storyshots.git"
  },
  "license": "MIT",
  "main": "dist/index.js",
  "scripts": {
    "prepublish": "babel ./src --out-dir ./dist",
    "storybook": "start-storybook -p 6006",
    "build-storybook": "build-storybook"
  },
  "devDependencies": {
    "babel-cli": "^6.24.1",
    "babel-plugin-transform-runtime": "^6.23.0",
    "babel-preset-es2015": "^6.24.1",
    "babel-preset-react": "^6.24.1",
    "react": "^15.5.4",
    "react-dom": "^15.5.4",
    "react-test-renderer": "^15.5.4"
  },
  "dependencies": {
    "@kadira/storybook": "*",
    "@kadira/storybook-addons": "*",
    "@kadira/storybook-channel": "*",
<<<<<<< HEAD
    "babel-core": "^6.24.1",
    "babel-runtime": "^6.20.0",
    "prop-types": "^15.5.7",
=======
    "babel-runtime": "^6.23.0",
    "prop-types": "^15.5.8",
>>>>>>> e9311fef
    "read-pkg-up": "^2.0.0"
  },
  "peerDependencies": {
    "react": "*",
    "react-test-renderer": "*"
  }
}<|MERGE_RESOLUTION|>--- conflicted
+++ resolved
@@ -26,14 +26,8 @@
     "@kadira/storybook": "*",
     "@kadira/storybook-addons": "*",
     "@kadira/storybook-channel": "*",
-<<<<<<< HEAD
-    "babel-core": "^6.24.1",
-    "babel-runtime": "^6.20.0",
-    "prop-types": "^15.5.7",
-=======
     "babel-runtime": "^6.23.0",
     "prop-types": "^15.5.8",
->>>>>>> e9311fef
     "read-pkg-up": "^2.0.0"
   },
   "peerDependencies": {
