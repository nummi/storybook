--- conflicted
+++ resolved
@@ -1,10 +1,6 @@
 {
   "name": "ember-example",
-<<<<<<< HEAD
   "version": "5.0.0-debug.3",
-=======
-  "version": "4.2.0-alpha.11",
->>>>>>> 96d9d923
   "private": true,
   "scripts": {
     "build": "ember build",
@@ -18,7 +14,6 @@
   },
   "devDependencies": {
     "@babel/core": "^7.2.2",
-<<<<<<< HEAD
     "@storybook/addon-a11y": "5.0.0-debug.3",
     "@storybook/addon-actions": "5.0.0-debug.3",
     "@storybook/addon-backgrounds": "5.0.0-debug.3",
@@ -31,20 +26,6 @@
     "@storybook/addon-viewport": "5.0.0-debug.3",
     "@storybook/addons": "5.0.0-debug.3",
     "@storybook/ember": "5.0.0-debug.3",
-=======
-    "@storybook/addon-a11y": "4.2.0-alpha.11",
-    "@storybook/addon-actions": "4.2.0-alpha.11",
-    "@storybook/addon-backgrounds": "4.2.0-alpha.11",
-    "@storybook/addon-centered": "4.2.0-alpha.11",
-    "@storybook/addon-knobs": "4.2.0-alpha.11",
-    "@storybook/addon-links": "4.2.0-alpha.11",
-    "@storybook/addon-notes": "4.2.0-alpha.11",
-    "@storybook/addon-options": "4.2.0-alpha.11",
-    "@storybook/addon-storysource": "4.2.0-alpha.11",
-    "@storybook/addon-viewport": "4.2.0-alpha.11",
-    "@storybook/addons": "4.2.0-alpha.11",
-    "@storybook/ember": "4.2.0-alpha.11",
->>>>>>> 96d9d923
     "babel-loader": "^8",
     "broccoli-asset-rev": "^3.0.0",
     "cross-env": "^5.2.0",
@@ -63,11 +44,7 @@
     "ember-resolver": "^5.0.1",
     "ember-source": "~3.6.1",
     "loader.js": "^4.2.3",
-<<<<<<< HEAD
     "webpack": "^4.28.3",
-=======
-    "webpack": "^4.23.1",
->>>>>>> 96d9d923
     "webpack-cli": "^3.2.1"
   },
   "engines": {
