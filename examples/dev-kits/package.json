{
  "name": "@storybook/example-devkits",
  "version": "5.2.0-alpha.23",
  "private": true,
  "scripts": {
    "build-storybook": "build-storybook -c ./ -s built-storybooks",
    "now-build": "node ../../scripts/bootstrap --core && yarn run build-storybook --quiet",
    "storybook": "start-storybook -p 9011 -c ./"
  },
  "devDependencies": {
<<<<<<< HEAD
    "@storybook/addon-parameter": "5.2.0-alpha.23",
    "@storybook/addon-roundtrip": "5.2.0-alpha.23",
=======
    "@storybook/addon-roundtrip": "5.2.0-alpha.23",
    "@storybook/addon-parameter": "5.2.0-alpha.23",
>>>>>>> fbee3cdd
    "@storybook/addons": "5.2.0-alpha.23",
    "@storybook/components": "5.2.0-alpha.23",
    "@storybook/core-events": "5.2.0-alpha.23",
    "@storybook/node-logger": "5.2.0-alpha.23",
    "@storybook/react": "5.2.0-alpha.23",
    "@storybook/theming": "5.2.0-alpha.23",
    "cors": "^2.8.5",
    "cross-env": "^5.2.0",
    "enzyme-to-json": "^3.3.5",
    "eventemitter3": "^3.1.0",
    "express": "^4.16.4",
    "express-graphql": "^0.7.1",
    "format-json": "^1.0.3",
    "global": "^4.3.2",
    "graphql": "^14.1.1",
    "jest-emotion": "^10.0.10",
    "paths.macro": "^2.0.2",
    "prop-types": "^15.7.2",
    "react": "^16.8.3",
    "react-dom": "^16.8.3",
    "storybook-chromatic": "^1.2.6",
    "ts-loader": "^5.3.3",
    "uuid": "^3.3.2",
    "webpack": "^4.33.0"
  }
}<|MERGE_RESOLUTION|>--- conflicted
+++ resolved
@@ -8,13 +8,8 @@
     "storybook": "start-storybook -p 9011 -c ./"
   },
   "devDependencies": {
-<<<<<<< HEAD
     "@storybook/addon-parameter": "5.2.0-alpha.23",
     "@storybook/addon-roundtrip": "5.2.0-alpha.23",
-=======
-    "@storybook/addon-roundtrip": "5.2.0-alpha.23",
-    "@storybook/addon-parameter": "5.2.0-alpha.23",
->>>>>>> fbee3cdd
     "@storybook/addons": "5.2.0-alpha.23",
     "@storybook/components": "5.2.0-alpha.23",
     "@storybook/core-events": "5.2.0-alpha.23",
