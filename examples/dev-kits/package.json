--- conflicted
+++ resolved
@@ -20,13 +20,8 @@
     "cors": "^2.8.5",
     "cross-env": "^5.2.0",
     "enzyme-to-json": "^3.3.5",
-<<<<<<< HEAD
-    "eventemitter3": "^3.1.0",
+    "eventemitter3": "^4.0.0",
     "express": "^4.17.1",
-=======
-    "eventemitter3": "^4.0.0",
-    "express": "^4.16.4",
->>>>>>> 93de84f6
     "express-graphql": "^0.8.0",
     "format-json": "^1.0.3",
     "global": "^4.0.0",
