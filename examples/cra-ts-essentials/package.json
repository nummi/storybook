--- conflicted
+++ resolved
@@ -1,10 +1,6 @@
 {
   "name": "cra-ts-essentials",
-<<<<<<< HEAD
-  "version": "6.2.0-alpha.20",
-=======
   "version": "6.2.0-alpha.24",
->>>>>>> 013f2658
   "private": true,
   "scripts": {
     "build": "react-scripts build",
@@ -27,11 +23,7 @@
     ]
   },
   "dependencies": {
-<<<<<<< HEAD
     "@types/jest": "^26.0.16",
-=======
-    "@types/jest": "25.2.3",
->>>>>>> 013f2658
     "@types/node": "14.14.20",
     "@types/react": "^16.14.2",
     "@types/react-dom": "16.9.10",
@@ -42,17 +34,10 @@
     "typescript": "^3.9.7"
   },
   "devDependencies": {
-<<<<<<< HEAD
-    "@storybook/addon-essentials": "6.2.0-alpha.20",
-    "@storybook/addons": "6.2.0-alpha.20",
-    "@storybook/preset-create-react-app": "^3.1.5",
-    "@storybook/react": "6.2.0-alpha.20"
-=======
     "@storybook/addon-essentials": "6.2.0-alpha.24",
     "@storybook/addons": "6.2.0-alpha.24",
     "@storybook/preset-create-react-app": "^3.1.5",
     "@storybook/react": "6.2.0-alpha.24"
->>>>>>> 013f2658
   },
   "storybook": {
     "chromatic": {
