{
  "name": "cra-ts-essentials",
  "version": "6.2.0-alpha.28",
  "private": true,
  "scripts": {
    "build": "react-scripts build",
    "build-storybook": "build-storybook -s public",
    "eject": "react-scripts eject",
    "start": "react-scripts start",
    "storybook": "start-storybook -p 9009 -s public",
    "test": "react-scripts test"
  },
  "browserslist": {
    "production": [
      ">0.2%",
      "not dead",
      "not op_mini all"
    ],
    "development": [
      "last 1 chrome version",
      "last 1 firefox version",
      "last 1 safari version"
    ]
  },
  "dependencies": {
    "@types/jest": "^26.0.16",
    "@types/node": "14.14.20",
    "@types/react": "^16.14.2",
    "@types/react-dom": "16.9.10",
    "global": "^4.4.0",
    "react": "16.14.0",
    "react-dom": "16.14.0",
    "react-scripts": "3.4.4",
    "typescript": "^3.9.7"
  },
  "devDependencies": {
    "@storybook/addon-essentials": "6.2.0-alpha.28",
<<<<<<< HEAD
    "@storybook/builder-webpack4": "6.2.0-alpha.28",
    "@storybook/addons": "6.2.0-alpha.28",
    "@storybook/preset-create-react-app": "^3.1.5",
    "@storybook/react": "6.2.0-alpha.28",
    "webpack": "4"
=======
    "@storybook/addons": "6.2.0-alpha.28",
    "@storybook/preset-create-react-app": "^3.1.6-alpha.0",
    "@storybook/react": "6.2.0-alpha.28"
>>>>>>> ae2f56e9
  },
  "storybook": {
    "chromatic": {
      "projectToken": "b311ypk6of"
    }
  }
}<|MERGE_RESOLUTION|>--- conflicted
+++ resolved
@@ -35,17 +35,11 @@
   },
   "devDependencies": {
     "@storybook/addon-essentials": "6.2.0-alpha.28",
-<<<<<<< HEAD
     "@storybook/builder-webpack4": "6.2.0-alpha.28",
     "@storybook/addons": "6.2.0-alpha.28",
-    "@storybook/preset-create-react-app": "^3.1.5",
     "@storybook/react": "6.2.0-alpha.28",
+    "@storybook/preset-create-react-app": "^3.1.6-alpha.0",
     "webpack": "4"
-=======
-    "@storybook/addons": "6.2.0-alpha.28",
-    "@storybook/preset-create-react-app": "^3.1.6-alpha.0",
-    "@storybook/react": "6.2.0-alpha.28"
->>>>>>> ae2f56e9
   },
   "storybook": {
     "chromatic": {
