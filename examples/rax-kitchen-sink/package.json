--- conflicted
+++ resolved
@@ -3,25 +3,12 @@
   "version": "5.3.0-alpha.0",
   "private": true,
   "scripts": {
-<<<<<<< HEAD
-    "build": "rax-scripts build",
-    "build-storybook": "build-storybook -s public",
-    "now-build": "node ../../scripts/bootstrap --core && yarn run build-storybook --quiet",
-    "prebuild:storybook": "npm run test:generate-output",
-=======
     "test:generate-output": "jest --json --outputFile=jest-test-results.json --config=./jest-addon.config.js -u",
     "test": "jest",
->>>>>>> 76bd5ba4
     "start": "rax-scripts start",
     "prestorybook": "npm run test:generate-output",
-<<<<<<< HEAD
-    "storybook": "start-storybook -p 9009 -s public",
-    "test": "jest",
-    "test:generate-output": "jest --json --outputFile=jest-test-results.json --config=./jest-addon.config.js"
-=======
     "prebuild-storybook": "npm run test:generate-output",
     "build-storybook": "build-storybook -s public"
->>>>>>> 76bd5ba4
   },
   "dependencies": {
     "event-emitter": "^0.3.5",
@@ -34,26 +21,6 @@
     "rax-view": "^0.6.5"
   },
   "devDependencies": {
-<<<<<<< HEAD
-    "@storybook/addon-a11y": "5.2.0-rc.11",
-    "@storybook/addon-actions": "5.2.0-rc.11",
-    "@storybook/addon-backgrounds": "5.2.0-rc.11",
-    "@storybook/addon-centered": "5.2.0-rc.11",
-    "@storybook/addon-events": "5.2.0-rc.11",
-    "@storybook/addon-info": "5.2.0-rc.11",
-    "@storybook/addon-jest": "5.2.0-rc.11",
-    "@storybook/addon-knobs": "5.2.0-rc.11",
-    "@storybook/addon-links": "5.2.0-rc.11",
-    "@storybook/addon-notes": "5.2.0-rc.11",
-    "@storybook/addon-options": "5.2.0-rc.11",
-    "@storybook/addon-storyshots": "5.2.0-rc.11",
-    "@storybook/addon-storysource": "5.2.0-rc.11",
-    "@storybook/addon-viewport": "5.2.0-rc.11",
-    "@storybook/addons": "5.2.0-rc.11",
-    "@storybook/rax": "5.2.0-rc.11",
-    "@storybook/source-loader": "5.2.0-rc.11",
-    "babel-eslint": "^10.0.3",
-=======
     "@storybook/addon-a11y": "5.3.0-alpha.0",
     "@storybook/addon-actions": "5.3.0-alpha.0",
     "@storybook/addon-backgrounds": "5.3.0-alpha.0",
@@ -71,8 +38,7 @@
     "@storybook/addons": "5.3.0-alpha.0",
     "@storybook/rax": "5.3.0-alpha.0",
     "@storybook/source-loader": "5.3.0-alpha.0",
-    "babel-eslint": "^8.2.2",
->>>>>>> 76bd5ba4
+    "babel-eslint": "^10.0.3",
     "babel-preset-rax": "^1.0.0-beta.0",
     "rax-scripts": "^1.0.0-beta.10",
     "rax-test-renderer": "^0.6.5",
