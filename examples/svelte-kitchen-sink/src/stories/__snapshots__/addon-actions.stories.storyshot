--- conflicted
+++ resolved
@@ -1,10 +1,6 @@
 // Jest Snapshot v1, https://goo.gl/fbAQLP
 
-<<<<<<< HEAD
-exports[`Storyshots Addon/Actions Action On Component Method 1`] = `
-=======
-exports[`Storyshots Addon|Actions Action on component method 1`] = `
->>>>>>> c2c1b4f3
+exports[`Storyshots Addon/Actions Action on component method 1`] = `
 <section
   class="storybook-snapshot-container"
 >
@@ -23,11 +19,7 @@
 </section>
 `;
 
-<<<<<<< HEAD
-exports[`Storyshots Addon/Actions Action On View Method 1`] = `
-=======
-exports[`Storyshots Addon|Actions Action on view method 1`] = `
->>>>>>> c2c1b4f3
+exports[`Storyshots Addon/Actions Action on view method 1`] = `
 <section
   class="storybook-snapshot-container"
 >
