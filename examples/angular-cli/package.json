--- conflicted
+++ resolved
@@ -1,10 +1,6 @@
 {
   "name": "angular-cli",
-<<<<<<< HEAD
-  "version": "5.2.0-beta.32",
-=======
   "version": "5.3.0-alpha.17",
->>>>>>> aae55a4b
   "private": true,
   "license": "MIT",
   "scripts": {
@@ -36,26 +32,6 @@
     "zone.js": "^0.10.2"
   },
   "devDependencies": {
-<<<<<<< HEAD
-    "@angular-devkit/build-angular": "^0.13.4",
-    "@angular/cli": "^7.3.6",
-    "@angular/compiler-cli": "^7.2.6",
-    "@storybook/addon-a11y": "5.2.0-beta.32",
-    "@storybook/addon-actions": "5.2.0-beta.32",
-    "@storybook/addon-backgrounds": "5.2.0-beta.32",
-    "@storybook/addon-centered": "5.2.0-beta.32",
-    "@storybook/addon-docs": "5.2.0-beta.32",
-    "@storybook/addon-jest": "5.2.0-beta.32",
-    "@storybook/addon-knobs": "5.2.0-beta.32",
-    "@storybook/addon-links": "5.2.0-beta.32",
-    "@storybook/addon-notes": "5.2.0-beta.32",
-    "@storybook/addon-options": "5.2.0-beta.32",
-    "@storybook/addon-storyshots": "5.2.0-beta.32",
-    "@storybook/addon-storysource": "5.2.0-beta.32",
-    "@storybook/addons": "5.2.0-beta.32",
-    "@storybook/angular": "5.2.0-beta.32",
-    "@storybook/source-loader": "5.2.0-beta.32",
-=======
     "@angular-devkit/build-angular": "~0.803.6",
     "@angular/cli": "^8.3.6",
     "@angular/compiler-cli": "^8.2.8",
@@ -74,7 +50,6 @@
     "@storybook/addons": "5.3.0-alpha.17",
     "@storybook/angular": "5.3.0-alpha.17",
     "@storybook/source-loader": "5.3.0-alpha.17",
->>>>>>> aae55a4b
     "@types/core-js": "^2.5.0",
     "@types/jest": "^24.0.11",
     "@types/node": "^12.7.9",
