--- conflicted
+++ resolved
@@ -77,57 +77,6 @@
       }
       const reg = /fooBar/g;
 
-<<<<<<< HEAD
-    return (
-      <div>
-        <Button onClick={() => action('Array')(['foo', 'bar', { foo: 'bar' }])}>Array</Button>
-        <Button onClick={() => action('Boolean')(false)}>Boolean</Button>
-        <Button onClick={() => action('Empty Object')({})}>Empty Object</Button>
-        <Button onClick={() => action('File')(file)}>File</Button>
-        <Button onClick={() => action('Function')(A)}>Function A</Button>
-        <Button onClick={() => action('Function (bound)')(bound)}>Bound Function B</Button>
-        <Button onClick={() => action('Infinity')(Infinity)}>Infinity</Button>
-        <Button onClick={() => action('-Infinity')(-Infinity)}>-Infinity</Button>
-        <Button onClick={() => action('NaN')(NaN)}>NaN</Button>
-        <Button onClick={() => action('null')(null)}>null</Button>
-        <Button onClick={() => action('Number')(10000)}>Number</Button>
-        <Button
-          onClick={() =>
-            action('Multiple')(
-              'foo',
-              1000,
-              true,
-              false,
-              [1, 2, 3],
-              null,
-              undefined,
-              { foo: 'bar' },
-              window
-            )
-          }
-        >
-          Multiple
-        </Button>
-        <Button onClick={() => action('Plain Object')({ foo: { bar: { baz: { bar: 'foo' } } } })}>
-          Plain Object
-        </Button>
-        <Button
-          onClick={() =>
-            action('ObjectDepth2', { depth: 2 })({ root: { one: { two: { three: 'foo' } } } })
-          }
-        >
-          Object (depth: 2)
-        </Button>
-        <Button onClick={() => action('RegExp')(reg)}>RegExp</Button>
-        <Button onClick={() => action('String')('foo')}>String</Button>
-        <Button onClick={() => action('Symbol')(Symbol('A_SYMBOL'))}>Symbol</Button>
-        <Button onClick={action('SyntheticMouseEvent')}>SyntheticEvent</Button>
-        <Button onClick={() => action('undefined')(undefined)}>undefined</Button>
-        <Button onClick={() => action('window')(window)}>Window</Button>
-      </div>
-    );
-  })
-=======
       return (
         <div>
           <Button onClick={() => action('Array')(['foo', 'bar', { foo: 'bar' }])}>Array</Button>
@@ -135,7 +84,7 @@
           <Button onClick={() => action('Empty Object')({})}>Empty Object</Button>
           <Button onClick={() => action('File')(file)}>File</Button>
           <Button onClick={() => action('Function')(A)}>Function A</Button>
-          <Button onClick={() => action('Function (bound)')(bound)}>Bound Function A</Button>
+          <Button onClick={() => action('Function (bound)')(bound)}>Bound Function B</Button>
           <Button onClick={() => action('Infinity')(Infinity)}>Infinity</Button>
           <Button onClick={() => action('-Infinity')(-Infinity)}>-Infinity</Button>
           <Button onClick={() => action('NaN')(NaN)}>NaN</Button>
@@ -177,9 +126,9 @@
         </div>
       );
     },
-    { options: { selectedAddonPanel: 'storybook/actions/actions-panel' } }
+    { options: { selectedAddonPanel: 'storybook/actions/panel' } }
   )
->>>>>>> e42c6473
+
   .add('configureActionsDepth', () => {
     configureActions({
       depth: 2,
