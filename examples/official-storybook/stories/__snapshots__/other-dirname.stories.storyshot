--- conflicted
+++ resolved
@@ -1,9 +1,5 @@
 // Jest Snapshot v1, https://goo.gl/fbAQLP
 
-<<<<<<< HEAD
-exports[`Storyshots Other|/stories//Dirname Example story 1 1`] = `
-<button>
-=======
 exports[`Storyshots Other|function macroWrapper(args) {
     var source = args.source,
         isBabelMacrosCall = args.isBabelMacrosCall;
@@ -16,15 +12,10 @@
 <button
   type="button"
 >
->>>>>>> 4121d263
   Story 1
 </button>
 `;
 
-<<<<<<< HEAD
-exports[`Storyshots Other|/stories//Dirname Example story 2 1`] = `
-<button>
-=======
 exports[`Storyshots Other|function macroWrapper(args) {
     var source = args.source,
         isBabelMacrosCall = args.isBabelMacrosCall;
@@ -37,7 +28,6 @@
 <button
   type="button"
 >
->>>>>>> 4121d263
   Story 2
 </button>
 `;