{
  "name": "react-native-vanilla",
  "version": "0.0.1",
  "private": true,
  "scripts": {
    "start": "node node_modules/react-native/local-cli/cli.js start",
    "test": "jest",
    "storybook": "storybook start -p 7007"
  },
  "dependencies": {
    "prop-types": "15.5.10",
    "react": "16.0.0-alpha.6",
    "react-native": "0.44.1"
  },
  "devDependencies": {
    "babel-jest": "21.0.0",
    "babel-preset-react-native": "1.9.2",
<<<<<<< HEAD
    "jest": "20.0.4",
=======
    "jest": "^21.0.1",
>>>>>>> 4d3333c9
    "react-test-renderer": "16.0.0-alpha.6",
    "@storybook/addon-actions": "file:../../packs/storybook-addon-actions.tgz",
    "@storybook/addon-knobs": "file:../../packs/storybook-addon-knobs.tgz",
    "@storybook/addon-links": "file:../../packs/storybook-addon-links.tgz",
    "@storybook/addon-options": "file:../../packs/storybook-addon-options.tgz",
    "@storybook/addon-storyshots": "file:../../packs/storybook-addon-storyshots.tgz",
    "@storybook/addons": "file:../../packs/storybook-addons.tgz",
    "@storybook/channels": "file:../../packs/storybook-channels.tgz",
    "@storybook/channel-postmessage": "file:../../packs/storybook-channel-postmessage.tgz",
    "@storybook/components": "file:../../packs/storybook-components.tgz",
    "@storybook/react-native": "file:../../packs/storybook-react-native.tgz",
    "@storybook/ui": "file:../../packs/storybook-ui.tgz",
    "react-dom": "15.6.1"
  }
}<|MERGE_RESOLUTION|>--- conflicted
+++ resolved
@@ -15,11 +15,7 @@
   "devDependencies": {
     "babel-jest": "21.0.0",
     "babel-preset-react-native": "1.9.2",
-<<<<<<< HEAD
-    "jest": "20.0.4",
-=======
     "jest": "^21.0.1",
->>>>>>> 4d3333c9
     "react-test-renderer": "16.0.0-alpha.6",
     "@storybook/addon-actions": "file:../../packs/storybook-addon-actions.tgz",
     "@storybook/addon-knobs": "file:../../packs/storybook-addon-knobs.tgz",
