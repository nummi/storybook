// Jest Snapshot v1, https://goo.gl/fbAQLP

<<<<<<< HEAD
exports[`Storyshots Addon/Actions Action And Method 1`] = `
=======
exports[`Storyshots Addon|Actions Action and method 1`] = `
>>>>>>> c2c1b4f3
<button
  class="button"
  style="color: rgb(66, 185, 131); border-color: #42b983;"
>
  Click me to log the action!
</button>
`;

<<<<<<< HEAD
exports[`Storyshots Addon/Actions Action Only 1`] = `
=======
exports[`Storyshots Addon|Actions Action only 1`] = `
>>>>>>> c2c1b4f3
<button
  class="button"
  style="color: rgb(66, 185, 131); border-color: #42b983;"
>
  Click me to log the action!
</button>
`;

<<<<<<< HEAD
exports[`Storyshots Addon/Actions Multiple Actions 1`] = `
=======
exports[`Storyshots Addon|Actions Multiple actions 1`] = `
>>>>>>> c2c1b4f3
<button
  class="button"
  style="color: rgb(66, 185, 131); border-color: #42b983;"
>
  (Double) click me to log the action!
</button>
`;

<<<<<<< HEAD
exports[`Storyshots Addon/Actions Multiple Actions Object 1`] = `
=======
exports[`Storyshots Addon|Actions Multiple actions, object 1`] = `
>>>>>>> c2c1b4f3
<button
  class="button"
  style="color: rgb(66, 185, 131); border-color: #42b983;"
>
  (Double) click me to log the action!
</button>
`;<|MERGE_RESOLUTION|>--- conflicted
+++ resolved
@@ -1,10 +1,6 @@
 // Jest Snapshot v1, https://goo.gl/fbAQLP
 
-<<<<<<< HEAD
-exports[`Storyshots Addon/Actions Action And Method 1`] = `
-=======
-exports[`Storyshots Addon|Actions Action and method 1`] = `
->>>>>>> c2c1b4f3
+exports[`Storyshots Addon/Actions Action and method 1`] = `
 <button
   class="button"
   style="color: rgb(66, 185, 131); border-color: #42b983;"
@@ -13,11 +9,7 @@
 </button>
 `;
 
-<<<<<<< HEAD
-exports[`Storyshots Addon/Actions Action Only 1`] = `
-=======
-exports[`Storyshots Addon|Actions Action only 1`] = `
->>>>>>> c2c1b4f3
+exports[`Storyshots Addon/Actions Action only 1`] = `
 <button
   class="button"
   style="color: rgb(66, 185, 131); border-color: #42b983;"
@@ -26,11 +18,7 @@
 </button>
 `;
 
-<<<<<<< HEAD
-exports[`Storyshots Addon/Actions Multiple Actions 1`] = `
-=======
-exports[`Storyshots Addon|Actions Multiple actions 1`] = `
->>>>>>> c2c1b4f3
+exports[`Storyshots Addon/Actions Multiple actions 1`] = `
 <button
   class="button"
   style="color: rgb(66, 185, 131); border-color: #42b983;"
@@ -39,11 +27,7 @@
 </button>
 `;
 
-<<<<<<< HEAD
-exports[`Storyshots Addon/Actions Multiple Actions Object 1`] = `
-=======
-exports[`Storyshots Addon|Actions Multiple actions, object 1`] = `
->>>>>>> c2c1b4f3
+exports[`Storyshots Addon/Actions Multiple actions, object 1`] = `
 <button
   class="button"
   style="color: rgb(66, 185, 131); border-color: #42b983;"
