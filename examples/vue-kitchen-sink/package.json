--- conflicted
+++ resolved
@@ -30,14 +30,8 @@
     "babel-preset-vue": "^2.0.1",
     "cross-env": "^5.1.3",
     "file-loader": "^1.1.11",
-<<<<<<< HEAD
-    "vue-loader": "^14.1.1",
+    "vue-loader": "^14.2.1",
     "webpack": "^4.1.0",
     "webpack-dev-server": "^3.1.0"
-=======
-    "vue-loader": "^14.2.1",
-    "webpack": "^3.11.0",
-    "webpack-dev-server": "^2.11.2"
->>>>>>> 3d06f6dd
   }
 }