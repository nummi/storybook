import React from 'react';
import EventEmiter from 'eventemitter3';

import { storiesOf } from '@storybook/react';
import { setOptions } from '@storybook/addon-options';
import { action } from '@storybook/addon-actions';
import { withNotes, WithNotes } from '@storybook/addon-notes';
import { LinkTo, linkTo, hrefTo } from '@storybook/addon-links';
import WithEvents from '@storybook/addon-events';
import {
  withKnobs,
  text,
  number,
  boolean,
  color,
  select,
  array,
  date,
  object,
} from '@storybook/addon-knobs/react';
import centered from '@storybook/addon-centered';
import { withInfo } from '@storybook/addon-info';

import { Button, Welcome } from '@storybook/react/demo';

import App from '../App';
import Logger from './Logger';
import Container from './Container';
import DocgenButton from '../components/DocgenButton';
import FlowTypeButton from '../components/FlowTypeButton';
import ImportedPropsButton from '../components/ImportedPropsButton';

const EVENTS = {
  TEST_EVENT_1: 'test-event-1',
  TEST_EVENT_2: 'test-event-2',
  TEST_EVENT_3: 'test-event-3',
  TEST_EVENT_4: 'test-event-4',
};

const emiter = new EventEmiter();
const emit = emiter.emit.bind(emiter);

storiesOf('Welcome', module).add('to Storybook', () => <Welcome showKind="Button" />);

const InfoButton = () => (
  <span
    style={{
      fontFamily: 'sans-serif',
      fontSize: 12,
      textDecoration: 'none',
      background: 'rgb(34, 136, 204)',
      color: 'rgb(255, 255, 255)',
      padding: '5px 15px',
      margin: 10,
      borderRadius: '0px 0px 0px 5px',
    }}
  >
    {' '}
    Show Info{' '}
  </span>
);

storiesOf('Button', module)
  .addDecorator(withKnobs)
  .add('with text', () => (
    <Button onClick={action('clicked')}>
      {setOptions({ selectedAddonPanel: 'storybook/actions/actions-panel' })}
      Hello Button
    </Button>
  ))
  .add('with some emoji', () => (
    <Button onClick={action('clicked')}>
      {setOptions({ selectedAddonPanel: 'storybook/actions/actions-panel' })}
      😀 😎 👍 💯
    </Button>
  ))
  .add('with notes', () => (
    <WithNotes notes={'A very simple button'}>
      <Button>
        {setOptions({ selectedAddonPanel: 'storybook/notes/panel' })}
        Check my notes in the notes panel
      </Button>
    </WithNotes>
  ))
  .add('with knobs', () => {
    setOptions({ selectedAddonPanel: 'storybooks/storybook-addon-knobs' });
    const name = text('Name', 'Storyteller');
    const age = number('Age', 70, { range: true, min: 0, max: 90, step: 5 });
    const fruits = {
      apple: 'Apple',
      banana: 'Banana',
      cherry: 'Cherry',
    };
    const fruit = select('Fruit', fruits, 'apple');
    const dollars = number('Dollars', 12.5);

    // NOTE: color picker is currently broken
    const backgroundColor = color('background', '#ffff00');
    const items = array('Items', ['Laptop', 'Book', 'Whiskey']);
    const otherStyles = object('Styles', {
      border: '3px solid #ff00ff',
      padding: '10px',
    });
    const nice = boolean('Nice', true);
    const children = object('Children', [
      {
        name: 'Jane',
        age: 13,
      },
      {
        name: 'John',
        age: 8,
      },
    ]);

    // NOTE: put this last because it currently breaks everything after it :D
    const birthday = date('Birthday', new Date('Jan 20 2017'));

    const intro = `My name is ${name}, I'm ${age} years old, and my favorite fruit is ${fruit}.`;
    const style = { backgroundColor, ...otherStyles };
    const salutation = nice ? 'Nice to meet you!' : 'Leave me alone!';
    const dateOptions = { year: 'numeric', month: 'long', day: 'numeric' };

    return (
      <div style={style}>
        <p>{intro}</p>
        <p>My birthday is: {new Date(birthday).toLocaleDateString('en-US', dateOptions)}</p>
        <p>I have {children.length} children:</p>
        <ol>
          {children.map(child => (
            <li key={child.name}>
              {child.name}, {child.age} years old
            </li>
          ))}
        </ol>
        <p>My wallet contains: ${dollars.toFixed(2)}</p>
        <p>In my backpack, I have:</p>
        <ul>{items.map(item => <li key={item}>{item}</li>)}</ul>
        <p>{salutation}</p>
      </div>
    );
  })
  .addWithInfo(
    'with some info',
    'Use the [info addon](https://github.com/storybooks/storybook/tree/master/addons/info) with its painful API.',
    context => (
      <Container>
        click the <InfoButton /> label in top right for info about "{context.story}"
      </Container>
    )
  )
  .add(
    'with new info',
    withInfo(
      'Use the [info addon](https://github.com/storybooks/storybook/tree/master/addons/info) with its new painless API.'
    )(context => (
      <Container>
        {setOptions({ selectedAddonPanel: 'storybook/info/info-panel' })}
        click the <InfoButton /> label in top right for info about "{context.story}"
      </Container>
    ))
  )
  .add(
    'addons composition',
    withInfo('see Notes panel for composition info')(
      withNotes('Composition: Info(Notes())')(context => (
        <div>
          {setOptions({ selectedAddonPanel: 'storybook/notes/panel' })}
          click the <InfoButton /> label in top right for info about "{context.story}"
        </div>
      ))
    )
  );

storiesOf('AddonLink.Link', module)
  .add('First', () => <LinkTo story="Second">Go to Second</LinkTo>)
  .add('Second', () => <LinkTo story="First">Go to First</LinkTo>);

storiesOf('AddonLink.Button', module)
  .add('First', () => (
    <button onClick={linkTo('AddonLink.Button', 'Second')}>Go to "Second"</button>
  ))
  .add('Second', () => (
    <button onClick={linkTo('AddonLink.Button', 'First')}>Go to "First"</button>
  ));

storiesOf('AddonLink.Select', module)
  .add('Index', () => (
    <select value="Index" onChange={linkTo('AddonLink.Select', e => e.currentTarget.value)}>
      <option>Index</option>
      <option>First</option>
      <option>Second</option>
      <option>Third</option>
    </select>
  ))
  .add('First', () => <LinkTo story="Index">Go back</LinkTo>)
  .add('Second', () => <LinkTo story="Index">Go back</LinkTo>)
  .add('Third', () => <LinkTo story="Index">Go back</LinkTo>);

storiesOf('AddonLink.Href', module).add('log', () => {
  hrefTo('AddonLink.Href', 'log').then(action('URL of this story'));

  return <span>See action logger</span>;
});

storiesOf('AddonInfo.DocgenButton', module).addWithInfo('DocgenButton', 'Some Description', () => (
  <DocgenButton onClick={action('clicked')} label="Docgen Button" />
));

<<<<<<< HEAD
storiesOf(
  'AddonInfo.ImportedPropsButton',
  module
).addWithInfo(
  'ImportedPropsButton',
  'Button with PropTypes imported from another file. Should fallback to using PropTypes for data.',
  () => <ImportedPropsButton onClick={action('clicked')} label="Docgen Button" />
);

storiesOf(
  'AddonInfo.FlowTypeButton',
  module
).addWithInfo('FlowTypeButton', 'Some Description', () => (
  <FlowTypeButton onClick={action('clicked')} label="Flow Typed Button" />
));
=======
storiesOf('AddonInfo.FlowTypeButton', module).addWithInfo(
  'FlowTypeButton',
  'Some Description',
  () => <FlowTypeButton onClick={action('clicked')} label="Flow Typed Button" />
);
>>>>>>> 3468f58b

storiesOf('App', module).add('full app', () => <App />);

storiesOf('Some really long story kind description', module)
  .addDecorator(centered)
  .add('with text', () => <Button onClick={action('clicked')}>Hello Button</Button>);

storiesOf('WithEvents', module)
  .addDecorator(getStory => (
    <WithEvents
      emit={emit}
      events={[
        {
          name: EVENTS.TEST_EVENT_1,
          title: 'Test event 1',
          payload: 0,
        },
        {
          name: EVENTS.TEST_EVENT_2,
          title: 'Test event 2',
          payload: 'Test event 2',
        },
        {
          name: EVENTS.TEST_EVENT_3,
          title: 'Test event 3',
          payload: {
            string: 'value',
            number: 123,
            array: [1, 2, 3],
            object: {
              string: 'value',
              number: 123,
              array: [1, 2, 3],
            },
          },
        },
        {
          name: EVENTS.TEST_EVENT_4,
          title: 'Test event 4',
          payload: [
            {
              string: 'value',
              number: 123,
              array: [1, 2, 3],
            },
            {
              string: 'value',
              number: 123,
              array: [1, 2, 3],
            },
            {
              string: 'value',
              number: 123,
              array: [1, 2, 3],
            },
          ],
        },
      ]}
    >
      {getStory()}
    </WithEvents>
  ))
  .add('Logger', () => <Logger emiter={emiter} />);

storiesOf('withNotes', module)
  .add('with some text', withNotes('Hello guys')(() => <div>Hello guys</div>))
  .add('with some emoji', withNotes('My notes on emojies')(() => <p>🤔😳😯😮</p>))
  .add(
    'with a button and some emoji',
    withNotes('My notes on a button with emojies')(() => (
      <Button onClick={action('clicked')}>😀 😎 👍 💯</Button>
    ))
  )
  .add('with old API', () => (
    <WithNotes notes="Hello">
      <Button onClick={action('clicked')}>😀 😎 👍 💯</Button>
    </WithNotes>
  ));

storiesOf('component.base.Link', module)
  .addDecorator(withKnobs)
  .add('first', () => <a>{text('firstLink', 'first link')}</a>)
  .add('second', () => <a>{text('secondLink', 'second link')}</a>);

storiesOf('component.base.Span', module)
  .add('first', () => <span>first span</span>)
  .add('second', () => <span>second span</span>);

storiesOf('component.common.Div', module)
  .add('first', () => <div>first div</div>)
  .add('second', () => <div>second div</div>);

storiesOf('component.common.Table', module)
  .add('first', () => (
    <table>
      <tr>
        <td>first table</td>
      </tr>
    </table>
  ))
  .add('second', () => (
    <table>
      <tr>
        <td>first table</td>
      </tr>
    </table>
  ));

storiesOf('component.Button', module)
  .add('first', () => <button>first button</button>)
  .add('second', () => <button>first second</button>);

// Atomic

storiesOf('Cells/Molecules.Atoms/simple', module)
  .addDecorator(withKnobs)
  .add('with text', () => <Button>{text('buttonText', 'Hello Button')}</Button>)
  .add('with some emoji', () => <Button>😀 😎 👍 💯</Button>);

storiesOf('Cells/Molecules/Atoms.more', module)
  .add('with text2', () => <Button>Hello Button</Button>)
  .add('with some emoji2', () => <Button>😀 😎 👍 💯</Button>);

storiesOf('Cells/Molecules', module)
  .add('with text', () => <Button>Hello Button</Button>)
  .add('with some emoji', () => <Button>😀 😎 👍 💯</Button>);

storiesOf('Cells.Molecules.Atoms', module)
  .add('with text2', () => <Button>Hello Button</Button>)
  .add('with some emoji2', () => <Button>😀 😎 👍 💯</Button>);<|MERGE_RESOLUTION|>--- conflicted
+++ resolved
@@ -207,29 +207,17 @@
   <DocgenButton onClick={action('clicked')} label="Docgen Button" />
 ));
 
-<<<<<<< HEAD
-storiesOf(
-  'AddonInfo.ImportedPropsButton',
-  module
-).addWithInfo(
+storiesOf('AddonInfo.ImportedPropsButton', module).addWithInfo(
   'ImportedPropsButton',
   'Button with PropTypes imported from another file. Should fallback to using PropTypes for data.',
   () => <ImportedPropsButton onClick={action('clicked')} label="Docgen Button" />
 );
 
-storiesOf(
-  'AddonInfo.FlowTypeButton',
-  module
-).addWithInfo('FlowTypeButton', 'Some Description', () => (
-  <FlowTypeButton onClick={action('clicked')} label="Flow Typed Button" />
-));
-=======
 storiesOf('AddonInfo.FlowTypeButton', module).addWithInfo(
   'FlowTypeButton',
   'Some Description',
   () => <FlowTypeButton onClick={action('clicked')} label="Flow Typed Button" />
 );
->>>>>>> 3468f58b
 
 storiesOf('App', module).add('full app', () => <App />);
 
