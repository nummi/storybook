import React from 'react';

import { storiesOf } from '@storybook/react';
import { setOptions } from '@storybook/addon-options';
import { action } from '@storybook/addon-actions';
import { withNotes, WithNotes } from '@storybook/addon-notes';
import centered from '@storybook/addon-centered';
import { withInfo } from '@storybook/addon-info';
import { Button } from '@storybook/react/demo';

import App from '../App';
import Container from './Container';
import LifecycleLogger from '../components/LifecycleLogger';

const InfoButton = () => (
  <span
    style={{
      fontFamily: 'sans-serif',
      fontSize: 12,
      textDecoration: 'none',
      background: 'rgb(34, 136, 204)',
      color: 'rgb(255, 255, 255)',
      padding: '5px 15px',
      margin: 10,
      borderRadius: '0px 0px 0px 5px',
    }}
  >
    {' '}
    Show Info{' '}
  </span>
);

storiesOf('Button', module)
  .add('with text', () => (
    <Button onClick={action('clicked')}>
      {setOptions({ selectedAddonPanel: 'storybook/actions/actions-panel' })}
      Hello Button
    </Button>
  ))
  .add('with some emoji', () => (
    <Button onClick={action('clicked')}>
      {setOptions({ selectedAddonPanel: 'storybook/actions/actions-panel' })}
      😀 😎 👍 💯
    </Button>
  ))
  .add('with notes', () => (
    // deprecated usage
    <WithNotes notes="A very simple button">
      <Button>
        {setOptions({ selectedAddonPanel: 'storybook/notes/panel' })}
        Check my notes in the notes panel
      </Button>
    </WithNotes>
  ))
  .addWithInfo(
    'with some info',
    'Use the [info addon](https://github.com/storybooks/storybook/tree/master/addons/info) with its painful API.',
    context => (
      <Container>
        click the <InfoButton /> label in top right for info about "{context.story}"
      </Container>
    )
  )
  .add(
    'with new info',
    withInfo(
      'Use the [info addon](https://github.com/storybooks/storybook/tree/master/addons/info) with its new painless API.'
    )(context => (
      <Container>
        {setOptions({ selectedAddonPanel: 'storybook/info/info-panel' })}
        click the <InfoButton /> label in top right for info about "{context.story}"
      </Container>
    ))
  )
  .add(
    'addons composition',
    withInfo('see Notes panel for composition info')(
      withNotes('Composition: Info(Notes())')(context => (
        <div>
          {setOptions({ selectedAddonPanel: 'storybook/notes/panel' })}
          click the <InfoButton /> label in top right for info about "{context.story}"
        </div>
      ))
    )
  );

storiesOf('App', module).add('full app', () => <App />);

storiesOf('Some really long story kind description', module)
  .addDecorator(centered)
<<<<<<< HEAD
  .add('with text', () => <Button onClick={action('clicked')}>Hello Button</Button>);

storiesOf('Lifecycle', module).add('logging', () => <LifecycleLogger />);

storiesOf('WithEvents', module)
  .addDecorator(getStory => (
    <WithEvents
      emit={emit}
      events={[
        {
          name: EVENTS.TEST_EVENT_1,
          title: 'Test event 1',
          payload: 0,
        },
        {
          name: EVENTS.TEST_EVENT_2,
          title: 'Test event 2',
          payload: 'Test event 2',
        },
        {
          name: EVENTS.TEST_EVENT_3,
          title: 'Test event 3',
          payload: {
            string: 'value',
            number: 123,
            array: [1, 2, 3],
            object: {
              string: 'value',
              number: 123,
              array: [1, 2, 3],
            },
          },
        },
        {
          name: EVENTS.TEST_EVENT_4,
          title: 'Test event 4',
          payload: [
            {
              string: 'value',
              number: 123,
              array: [1, 2, 3],
            },
            {
              string: 'value',
              number: 123,
              array: [1, 2, 3],
            },
            {
              string: 'value',
              number: 123,
              array: [1, 2, 3],
            },
          ],
        },
      ]}
    >
      {getStory()}
    </WithEvents>
  ))
  .add('Logger', () => <Logger emitter={emitter} />);
=======
  .add('with text', () => <Button onClick={action('clicked')}>Hello Button</Button>);
>>>>>>> cb345183
<|MERGE_RESOLUTION|>--- conflicted
+++ resolved
@@ -88,67 +88,6 @@
 
 storiesOf('Some really long story kind description', module)
   .addDecorator(centered)
-<<<<<<< HEAD
   .add('with text', () => <Button onClick={action('clicked')}>Hello Button</Button>);
 
 storiesOf('Lifecycle', module).add('logging', () => <LifecycleLogger />);
-
-storiesOf('WithEvents', module)
-  .addDecorator(getStory => (
-    <WithEvents
-      emit={emit}
-      events={[
-        {
-          name: EVENTS.TEST_EVENT_1,
-          title: 'Test event 1',
-          payload: 0,
-        },
-        {
-          name: EVENTS.TEST_EVENT_2,
-          title: 'Test event 2',
-          payload: 'Test event 2',
-        },
-        {
-          name: EVENTS.TEST_EVENT_3,
-          title: 'Test event 3',
-          payload: {
-            string: 'value',
-            number: 123,
-            array: [1, 2, 3],
-            object: {
-              string: 'value',
-              number: 123,
-              array: [1, 2, 3],
-            },
-          },
-        },
-        {
-          name: EVENTS.TEST_EVENT_4,
-          title: 'Test event 4',
-          payload: [
-            {
-              string: 'value',
-              number: 123,
-              array: [1, 2, 3],
-            },
-            {
-              string: 'value',
-              number: 123,
-              array: [1, 2, 3],
-            },
-            {
-              string: 'value',
-              number: 123,
-              array: [1, 2, 3],
-            },
-          ],
-        },
-      ]}
-    >
-      {getStory()}
-    </WithEvents>
-  ))
-  .add('Logger', () => <Logger emitter={emitter} />);
-=======
-  .add('with text', () => <Button onClick={action('clicked')}>Hello Button</Button>);
->>>>>>> cb345183
