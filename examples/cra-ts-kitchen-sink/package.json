{
  "name": "cra-ts-kitchen-sink",
  "version": "5.3.0-alpha.35",
  "private": true,
  "scripts": {
    "build": "react-scripts build",
    "build-storybook": "build-storybook -s public",
    "eject": "react-scripts eject",
    "lint": "tslint src/**/*.ts{,x}",
    "start": "react-scripts start",
    "storybook": "start-storybook -p 9009 -s public",
    "test": "react-scripts test"
  },
  "browserslist": {
    "production": [
      ">0.2%",
      "not dead",
      "not op_mini all"
    ],
    "development": [
      "last 1 chrome version",
      "last 1 firefox version",
      "last 1 safari version"
    ]
  },
  "eslintConfig": {
    "extends": "react-app"
  },
  "dependencies": {
    "@types/jest": "24.0.19",
    "@types/node": "12.11.1",
    "@types/react": "16.9.9",
    "@types/react-dom": "16.9.2",
    "react": "^16.10.2",
    "react-dom": "^16.10.2",
    "react-scripts": "3.2.0",
    "typescript": "3.6.4"
  },
  "devDependencies": {
<<<<<<< HEAD
    "@storybook/addon-a11y": "5.3.0-alpha.33",
    "@storybook/addon-actions": "5.3.0-alpha.33",
    "@storybook/addon-docs": "5.3.0-alpha.33",
    "@storybook/addon-links": "5.3.0-alpha.33",
    "@storybook/addons": "5.3.0-alpha.33",
    "@storybook/preset-create-react-app": "^1.2.0",
    "@storybook/react": "5.3.0-alpha.33",
    "storybook-addon-designs": "^5.1.1"
=======
    "@storybook/addon-a11y": "5.3.0-alpha.35",
    "@storybook/addon-actions": "5.3.0-alpha.35",
    "@storybook/addon-info": "5.3.0-alpha.35",
    "@storybook/addon-options": "5.3.0-alpha.35",
    "@storybook/addons": "5.3.0-alpha.35",
    "@storybook/react": "5.3.0-alpha.35",
    "@types/enzyme": "^3.9.0",
    "@types/react": "^16.8.14",
    "@types/react-dom": "^16.8.2",
    "enzyme": "^3.9.0",
    "enzyme-adapter-react-16": "^1.9.1",
    "enzyme-to-json": "^3.4.1",
    "fork-ts-checker-webpack-plugin": "^3.0.1",
    "react-docgen-typescript-loader": "^3.0.1",
    "react-scripts": "^3.0.1",
    "tslint": "^5.14.0",
    "tslint-config-airbnb": "^5.11.1",
    "typescript": "^3.4.0"
>>>>>>> 27a3a04c
  }
}<|MERGE_RESOLUTION|>--- conflicted
+++ resolved
@@ -37,34 +37,12 @@
     "typescript": "3.6.4"
   },
   "devDependencies": {
-<<<<<<< HEAD
-    "@storybook/addon-a11y": "5.3.0-alpha.33",
-    "@storybook/addon-actions": "5.3.0-alpha.33",
-    "@storybook/addon-docs": "5.3.0-alpha.33",
-    "@storybook/addon-links": "5.3.0-alpha.33",
-    "@storybook/addons": "5.3.0-alpha.33",
-    "@storybook/preset-create-react-app": "^1.2.0",
-    "@storybook/react": "5.3.0-alpha.33",
-    "storybook-addon-designs": "^5.1.1"
-=======
     "@storybook/addon-a11y": "5.3.0-alpha.35",
     "@storybook/addon-actions": "5.3.0-alpha.35",
-    "@storybook/addon-info": "5.3.0-alpha.35",
-    "@storybook/addon-options": "5.3.0-alpha.35",
+    "@storybook/addon-docs": "5.3.0-alpha.35",
+    "@storybook/addon-links": "5.3.0-alpha.35",
     "@storybook/addons": "5.3.0-alpha.35",
-    "@storybook/react": "5.3.0-alpha.35",
-    "@types/enzyme": "^3.9.0",
-    "@types/react": "^16.8.14",
-    "@types/react-dom": "^16.8.2",
-    "enzyme": "^3.9.0",
-    "enzyme-adapter-react-16": "^1.9.1",
-    "enzyme-to-json": "^3.4.1",
-    "fork-ts-checker-webpack-plugin": "^3.0.1",
-    "react-docgen-typescript-loader": "^3.0.1",
-    "react-scripts": "^3.0.1",
-    "tslint": "^5.14.0",
-    "tslint-config-airbnb": "^5.11.1",
-    "typescript": "^3.4.0"
->>>>>>> 27a3a04c
+    "@storybook/preset-create-react-app": "^1.2.0",
+    "@storybook/react": "5.3.0-alpha.35"
   }
 }