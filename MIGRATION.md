# Migration

- [From version 4.1.x to 5.0.x](#from-version-41x-to-50x)
  - [Webpack config simplification](#webpack-config-simplification)
  - [Story hierarchy defaults](#story-hierarchy-defaults)
  - [Options addon deprecated](#options-addon-deprecated)
  - [Individual story decorators](#individual-story-decorators)
- [From version 4.0.x to 4.1.x](#from-version-40x-to-41x)
  - [Private addon config](#private-addon-config)
  - [React 15.x](#react-15x)
- [From version 3.4.x to 4.0.x](#from-version-34x-to-40x)
  - [React 16.3+](#react-163)
  - [Generic addons](#generic-addons)
  - [Knobs select ordering](#knobs-select-ordering)
  - [Knobs URL parameters](#knobs-url-parameters)
  - [Keyboard shortcuts moved](#keyboard-shortcuts-moved)
  - [Removed addWithInfo](#removed-addwithinfo)
  - [Removed RN packager](#removed-rn-packager)
  - [Removed RN addons](#removed-rn-addons)
  - [Storyshots Changes](#storyshots-changes)
  - [Webpack 4](#webpack-4)
  - [Babel 7](#babel-7)
  - [Create-react-app](#create-react-app)
    - [Upgrade CRA1 to babel 7](#upgrade-cra1-to-babel-7)
    - [Migrate CRA1 while keeping babel 6](#migrate-cra1-while-keeping-babel-6)
  - [start-storybook opens browser](#start-storybook-opens-browser)
  - [CLI Rename](#cli-rename)
  - [Addon story parameters](#addon-story-parameters)
- [From version 3.3.x to 3.4.x](#from-version-33x-to-34x)
- [From version 3.2.x to 3.3.x](#from-version-32x-to-33x)
  - [`babel-core` is now a peer dependency (#2494)](#babel-core-is-now-a-peer-dependency-2494)
  - [Base webpack config now contains vital plugins (#1775)](#base-webpack-config-now-contains-vital-plugins-1775)
  - [Refactored Knobs](#refactored-knobs)
- [From version 3.1.x to 3.2.x](#from-version-31x-to-32x)
  - [Moved TypeScript addons definitions](#moved-typescript-addons-definitions)
  - [Updated Addons API](#updated-addons-api)
- [From version 3.0.x to 3.1.x](#from-version-30x-to-31x)
  - [Moved TypeScript definitions](#moved-typescript-definitions)
  - [Deprecated head.html](#deprecated-headhtml)
- [From version 2.x.x to 3.x.x](#from-version-2xx-to-3xx)
  - [Webpack upgrade](#webpack-upgrade)
  - [Packages renaming](#packages-renaming)
  - [Deprecated embedded addons](#deprecated-embedded-addons)

## From version 4.1.x to 5.0.x

Storybook 5.0 includes sweeping UI changes as well as changes to the addon API and custom webpack configuration. We've tried to keep backwards compatibility in most cases, but there are some notable exceptions documented below.

## Webpack config simplifcation

The API for custom webpack configuration has been simplifed in 5.0, but it's a breaking change.

Storybook's "full control mode" for webpack allows you to override the webpack config with a function that returns a configuration object.

In Storybook 5 there is a single signature for full-control mode that takes a parameters object with the fields `config` and `mode`:

```js
module.exports = ({ config, mode }) => { config.modules.rules.push(...); return config; }
```

In contrast, the 4.x configuration function accepted either two or three arguments (`(baseConfig, mode)`, or `(baseConfig, mode, defaultConfig)`). The `config` object in the 5.x signature is equivalent to 4.x's `defaultConfig`.

Please see the [current custom webpack documentation](https://github.com/storybooks/storybook/blob/next/docs/src/pages/configurations/custom-webpack-config/index.md) for more information on custom webpack config.

## Story hierarchy defaults

Storybook's UI contains a hierarchical tree of stories that can be configured by `hierarchySeparator` and `hierarchyRootSeparator` [options](./addons/options/README.md).

In Storybook 4.x the values defaulted to `null` for both of these options, so that there would be no hierarchy by default.

In 5.0, we now provide recommended defaults:

```js
{
  hierarchyRootSeparator: '|',
  hierarchySeparator: /\/|\./,
}
```

This means if you use the characters { `|`, `/`, `.` } in your story kinds it will triggger the story hierarchy to appear. For example `storiesOf('UI|Widgets/Basics/Button')` will create a story root called `UI` containing a `Widgets/Basics` group, containing a `Button` component.

If you wish to opt-out of this new behavior and restore the flat UI, simply set them back to `null` in your storybook config, or remove { `|`, `/`, `.` } from your story kinds:

```js
addParameters({
  options: {
    hierarchyRootSeparator: null,
    hierarchySeparator: null,
  },
});
```

## Options addon deprecated

In 4.x we added story parameters. In 5.x we've deprecated the options addon in favor of [global parameters](./docs/src/pages/configurations/options-parameter/index.md), and we've also renamed some of the options in the process (though we're maintaining backwards compatibility until 6.0).

Here's an old configuration:

```js
addDecorator(
  withOptions({
    name: 'Storybook',
    url: 'https://storybook.js.org',
    goFullScreen: false,
    addonPanelInRight: true,
  })
);
```

And here's its new counterpart:

```js
import { create } from '@storybook/theming';
addParameters({
  options: {
    theme: create({
      base: 'light',
      brandTitle: 'Storybook',
      brandUrl: 'https://storybook.js.org',
      // To control appearance:
      // brandImage: 'http://url.of/some.svg',
    }),
    isFullscreen: false,
    panelPosition: 'right',
  },
});
```

Here is the mapping from old options to new:

| Old               | New              |
| ----------------- | ---------------- |
| name              | theme.brandTitle |
| url               | theme.brandUrl   |
| goFullScreen      | isFullscreen     |
| showStoriesPanel  | showNav          |
| showAddonPanel    | showPanel        |
| addonPanelInRight | panelPosition    |
| showSearchBox     |                  |

Storybook v5 removes the search dialog box in favor of a quick search in the navigation view, so `showSearchBox` has been removed.

## Individual story decorators

The behavior of adding decorators to a kind has changed in SB5 ([#5781](https://github.com/storybooks/storybook/issues/5781)).

In SB4 it was possible to add decorators to only a subset of the stories of a kind.

```js
storiesOf('Stories', module)
  .add('noncentered', () => 'Hello')
  .addDecorator(centered)
  .add('centered', () => 'Hello');
```

The semantics has changed in SB5 so that calling `addDecorator` on a kind adds a decorator to all its stories, no mater the order. So in the previous example, both stories would be centered.

To allow for a subset of the stories in a kind to be decorated, we've added the ability to add decorators to individual stories using parameters:

```js
storiesOf('Stories', module)
  .add('noncentered', () => 'Hello')
  .add('centered', () => 'Hello', { decorators: [centered] });
```

<<<<<<< HEAD
## Addon backgrounds uses parameters

Similarly, `@storybook/addon-backgrounds` uses parameters to pass background options. If you previously had:

```js
import { withBackgrounds } from `@storybook/addon-backgrounds`;

storiesOf('Stories', module)
  .addDecorator(withBackgrounds(options));
=======
## Addon viewport uses parameters

Similarly, `@storybook/addon-viewport` uses parameters to pass viewport options. If you previously had:

```js
import { configureViewport } from `@storybook/addon-viewport`;

configureViewport(options);
>>>>>>> 112b9f48
```

You can replace it with:

```js
<<<<<<< HEAD
storiesOf('Stories', module).addParameters({ backgrounds: options });
```

You can pass `backgrounds` parameters at the global level (via `addParameters` imported from `@storybook/react` et al.), and the story level (via the third argument to `.add()`).
=======
import { addParameters } from '@storybook/react'; // or others

addParameters({ viewport: options });
```

The `withViewport` decorator is also no longer supported and should be replaced with a parameter based API as above. Also the `onViewportChange` callback is no longer supported.

See the [README](https://github.com/storybooks/storybook/blob/master/addons/viewport/README.md) for the viewport addon for more information.
>>>>>>> 112b9f48

## From version 4.0.x to 4.1.x

There are are a few migrations you should be aware of in 4.1, including one unintentionally breaking change for advanced addon usage.

## Private addon config

If your Storybook contains custom addons defined that are defined in your app (as opposed to installed from packages) and those addons rely on reconfiguring webpack/babel, Storybook 4.1 may break for you. There's a workaround [described in the issue](https://github.com/storybooks/storybook/issues/4995), and we're working on official support in the next release.

## React 15.x

Storybook 4.1 supports React 15.x (which had been [lost in the 4.0 release](#react-163)). So if you've been blocked on upgrading, we've got you covered. You should be able to upgrade according to the 4.0 migration notes below, or following the [4.0 upgrade guide](https://medium.com/storybookjs/migrating-to-storybook-4-c65b19a03d2c).

## From version 3.4.x to 4.0.x

With 4.0 as our first major release in over a year, we've collected a lot of cleanup tasks. Most of the deprecations have been marked for months, so we hope that there will be no significant impact on your project. We've also created a [step-by-step guide to help you upgrade](https://medium.com/storybookjs/migrating-to-storybook-4-c65b19a03d2c).

### React 16.3+

Storybook uses [Emotion](https://emotion.sh/) for styling which currently requires React 16.3 and above.

If you're using Storybook for anything other than React, you probably don't need to worry about this.

However, if you're developing React components, this means you need to upgrade to 16.3 or higher to use Storybook 4.0.

> **NOTE:** This is a temporary requirement, and we plan to restore 15.x compatibility in a near-term 4.x release.

Also, here's the error you'll get if you're running an older version of React:

```
core.browser.esm.js:15 Uncaught TypeError: Object(...) is not a function
  at Module../node_modules/@emotion/core/dist/core.browser.esm.js (core.browser.esm.js:15)
  at **webpack_require** (bootstrap:724)
  at fn (bootstrap:101)
  at Module../node_modules/@emotion/styled-base/dist/styled-base.browser.esm.js (styled-base.browser.esm.js:1)
  at **webpack_require** (bootstrap:724)
  at fn (bootstrap:101)
  at Module../node_modules/@emotion/styled/dist/styled.esm.js (styled.esm.js:1)
  at **webpack_require** (bootstrap:724)
  at fn (bootstrap:101)
  at Object../node_modules/@storybook/components/dist/navigation/MenuLink.js (MenuLink.js:12)
```

### Generic addons

4.x introduces generic addon decorators that are not tied to specific view layers [#3555](https://github.com/storybooks/storybook/pull/3555). So for example:

```js
import { number } from '@storybook/addon-knobs/react';
```

Becomes:

```js
import { number } from '@storybook/addon-knobs';
```

### Knobs select ordering

4.0 also reversed the order of addon-knob's `select` knob keys/values, which had been called `selectV2` prior to this breaking change. See the knobs [package README](https://github.com/storybooks/storybook/blob/master/addons/knobs/README.md#select) for usage.

### Knobs URL parameters

Addon-knobs no longer updates the URL parameters interactively as you edit a knob. This is a UI change but it shouldn't break any code because old URLs are still supported.

In 3.x, editing knobs updated the URL parameters interactively. The implementation had performance and architectural problems. So in 4.0, we changed this to a "copy" button in the addon which generates a URL with the updated knob values and copies it to the clipboard.

### Keyboard shortcuts moved

- Addon Panel to `Z`
- Stories Panel to `X`
- Show Search to `O`
- Addon Panel right side to `G`

### Removed addWithInfo

`Addon-info`'s `addWithInfo` has been marked deprecated since 3.2. In 4.0 we've removed it completely. See the package [README](https://github.com/storybooks/storybook/blob/master/addons/info/README.md) for the proper usage.

### Removed RN packager

Since storybook version v4.0 packager is removed from storybook. The suggested storybook usage is to include it inside your app.
If you want to keep the old behaviour, you have to start the packager yourself with a different project root.
`npm run storybook start -p 7007 | react-native start --projectRoot storybook`

Removed cli options: `--packager-port --root --projectRoots -r, --reset-cache --skip-packager --haul --platform --metro-config`

### Removed RN addons

The `@storybook/react-native` had built-in addons (`addon-actions` and `addon-links`) that have been marked as deprecated since 3.x. They have been fully removed in 4.x. If your project still uses the built-ins, you'll need to add explicit dependencies on `@storybook/addon-actions` and/or `@storybook/addon-links` and import directly from those packages.

### Storyshots Changes

1.  `imageSnapshot` test function was extracted from `addon-storyshots`
    and moved to a new package - `addon-storyshots-puppeteer` that now will
    be dependant on puppeteer. [README](https://github.com/storybooks/storybook/tree/master/addons/storyshots/storyshots-puppeteer)
2.  `getSnapshotFileName` export was replaced with the `Stories2SnapsConverter`
    class that now can be overridden for a custom implementation of the
    snapshot-name generation. [README](https://github.com/storybooks/storybook/tree/master/addons/storyshots/storyshots-core#stories2snapsconverter)
3.  Storybook that was configured with Webpack's `require.context()` feature
    will need to add a babel plugin to polyfill this functionality.
    A possible plugin might be [babel-plugin-require-context-hook](https://github.com/smrq/babel-plugin-require-context-hook).
    [README](https://github.com/storybooks/storybook/tree/master/addons/storyshots/storyshots-core#configure-jest-to-work-with-webpacks-requirecontext)

### Webpack 4

Storybook now uses webpack 4. If you have a [custom webpack config](https://storybook.js.org/configurations/custom-webpack-config/), make sure that all the loaders and plugins you use support webpack 4.

### Babel 7

Storybook now uses Babel 7. There's a couple of cases when it can break with your app:

- If you aren't using Babel yourself, and don't have .babelrc, install following dependencies:
  ```
  npm i -D @babel/core babel-loader@next
  ```
- If you're using Babel 6, make sure that you have direct dependencies on `babel-core@6` and `babel-loader@7` and that you have a `.babelrc` in your project directory.

### Create-react-app

If you are using `create-react-app` (aka CRA), you may need to do some manual steps to upgrade, depending on the setup.

- `create-react-app@1` may require manual migrations.
  - If you're adding storybook for the first time, it should just work: `sb init` should add the correct dependencies.
  - If you're upgrading an existing project, your `package.json` probably already uses Babel 6, making it incompatible with `@storybook/react@4` which uses Babel 7. There are two ways to make it compatible, each of which is spelled out in detail in the next section:
    - Upgrade to Babel 7 if you are not dependent on Babel 6-specific features.
    - Migrate Babel 6 if you're heavily dependent on some Babel 6-specific features).
- `create-react-app@2` should be compatible as is, since it uses babel 7.

#### Upgrade CRA1 to babel 7

```
yarn remove babel-core babel-runtime
yarn add @babel/core babel-loader --dev
```

#### Migrate CRA1 while keeping babel 6

```
yarn add babel-loader@7
```

Also, make sure you have a `.babelrc` in your project directory. You probably already do if you are using Babel 6 features (otherwise you should consider upgrading to Babel 7 instead). If you don't have one, here's a simple one that works:

```json
{
  "presets": ["env", "react"]
}
```

### start-storybook opens browser

If you're using `start-storybook` on CI, you may need to opt out of this using the new `--ci` flag.

### CLI Rename

We've deprecated the `getstorybook` CLI in 4.0. The new way to install storybook is `sb init`. We recommend using `npx` for convenience and to make sure you're always using the latest version of the CLI:

```
npx -p @storybook/cli sb init
```

### Addon story parameters

Storybook 4 introduces story parameters, a more convenient way to configure how addons are configured.

```js
storiesOf('My component', module)
  .add('story1', withNotes('some notes')(() => <Component ... />))
  .add('story2', withNotes('other notes')(() => <Component ... />));
```

Becomes:

```js
// config.js
addDecorator(withNotes);

// Component.stories.js
storiesOf('My component', module)
  .add('story1', () => <Component ... />, { notes: 'some notes' })
  .add('story2', () => <Component ... />, { notes: 'other notes' });
```

This example applies notes globally to all stories. You can apply it locally with `storiesOf(...).addDecorator(withNotes)`.

The story parameters correspond directly to the old withX arguments, so it's easy to migrate your code. See the parameters documentation for the packages that have been upgraded:

- [Notes](https://github.com/storybooks/storybook/blob/master/addons/notes/README.md)
- [Jest](https://github.com/storybooks/storybook/blob/master/addons/jest/README.md)
- [Knobs](https://github.com/storybooks/storybook/blob/master/addons/knobs/README.md)
- [Viewport](https://github.com/storybooks/storybook/blob/master/addons/viewport/README.md)
- [Backgrounds](https://github.com/storybooks/storybook/blob/master/addons/backgrounds/README.md)
- [Options](https://github.com/storybooks/storybook/blob/master/addons/options/README.md)

## From version 3.3.x to 3.4.x

There are no expected breaking changes in the 3.4.x release, but 3.4 contains a major refactor to make it easier to support new frameworks, and we will document any breaking changes here if they arise.

## From version 3.2.x to 3.3.x

It wasn't expected that there would be any breaking changes in this release, but unfortunately it turned out that there are some. We're revisiting our [release strategy](https://github.com/storybooks/storybook/blob/master/RELEASES.md) to follow semver more strictly.
Also read on if you're using `addon-knobs`: we advise an update to your code for efficiency's sake.

### `babel-core` is now a peer dependency ([#2494](https://github.com/storybooks/storybook/pull/2494))

This affects you if you don't use babel in your project. You may need to add `babel-core` as dev dependency:

```sh
yarn add babel-core --dev
```

This was done to support different major versions of babel.

### Base webpack config now contains vital plugins ([#1775](https://github.com/storybooks/storybook/pull/1775))

This affects you if you use custom webpack config in [Full Control Mode](https://storybook.js.org/configurations/custom-webpack-config/#full-control-mode) while not preserving the plugins from `storybookBaseConfig`. Before `3.3`, preserving them was just a recommendation, but now it [became](https://github.com/storybooks/storybook/pull/2578) a requirement.

### Refactored Knobs

Knobs users: there was a bug in 3.2.x where using the knobs addon imported all framework runtimes (e.g. React and Vue). To fix the problem, we [refactored knobs](https://github.com/storybooks/storybook/pull/1832). Switching to the new style is easy:

In the case of React or React-Native, import knobs like this:

```js
import { withKnobs, text, boolean, number } from '@storybook/addon-knobs/react';
```

In the case of Vue: `import { ... } from '@storybook/addon-knobs/vue';`

In the case of Angular: `import { ... } from '@storybook/addon-knobs/angular';`

## From version 3.1.x to 3.2.x

**NOTE:** technically this is a breaking change, but only if you use TypeScript. Sorry people!

### Moved TypeScript addons definitions

TypeScript users: we've moved the rest of our addons type definitions into [DefinitelyTyped](http://definitelytyped.org/). Starting in 3.2.0 make sure to use the right addons types:

```sh
yarn add @types/storybook__addon-notes @types/storybook__addon-options @types/storybook__addon-knobs @types/storybook__addon-links --dev
```

See also [TypeScript definitions in 3.1.x](#moved-typescript-definitions).

### Updated Addons API

We're in the process of upgrading our addons APIs. As a first step, we've upgraded the Info and Notes addons. The old API will still work with your existing projects but will be deprecated soon and removed in Storybook 4.0.

Here's an example of using Notes and Info in 3.2 with the new API.

```js
storiesOf('composition', module).add(
  'new addons api',
  withInfo('see Notes panel for composition info')(
    withNotes({ text: 'Composition: Info(Notes())' })(context => (
      <MyComponent name={context.story} />
    ))
  )
);
```

It's not beautiful, but we'll be adding a more convenient/idiomatic way of using these [withX primitives](https://gist.github.com/shilman/792dc25550daa9c2bf37238f4ef7a398) in Storybook 3.3.

## From version 3.0.x to 3.1.x

**NOTE:** technically this is a breaking change and should be a 4.0.0 release according to semver. However, we're still figuring things out and didn't think this change necessitated a major release. Please bear with us!

### Moved TypeScript definitions

TypeScript users: we are in the process of moving our typescript definitions into [DefinitelyTyped](http://definitelytyped.org/). If you're using TypeScript, starting in 3.1.0 you need to make sure your type definitions are installed:

```sh
yarn add @types/node @types/react @types/storybook__react --dev
```

### Deprecated head.html

We have deprecated the use of `head.html` for including scripts/styles/etc. into stories, though it will still work with a warning.

Now we use:

- `preview-head.html` for including extra content into the preview pane.
- `manager-head.html` for including extra content into the manager window.

[Read our docs](https://storybook.js.org/configurations/add-custom-head-tags/) for more details.

## From version 2.x.x to 3.x.x

This major release is mainly an internal restructuring.
Upgrading requires work on behalf of users, this was unavoidable.
We're sorry if this inconveniences you, we have tried via this document and provided tools to make the process as easy as possible.

### Webpack upgrade

Storybook will now use webpack 2 (and only webpack 2).
If you are using a custom `webpack.config.js` you need to change this to be compatible.
You can find the guide to upgrading your webpack config [on webpack.js.org](https://webpack.js.org/guides/migrating/).

### Packages renaming

All our packages have been renamed and published to npm as version 3.0.0 under the `@storybook` namespace.

To update your app to use the new package names, you can use the cli:

```bash
npx -p @storybook/cli sb init
```

**Details**

If the above doesn't work, or you want to make the changes manually, the details are below:

> We have adopted the same versioning strategy that has been adopted by babel, jest and apollo.
> It's a strategy best suited for ecosystem type tools, which consist of many separately installable features / packages.
> We think this describes storybook pretty well.

The new package names are:

| old                                          | new                              |
| -------------------------------------------- | -------------------------------- |
| `getstorybook`                               | `@storybook/cli`                 |
| `@kadira/getstorybook`                       | `@storybook/cli`                 |
|                                              |                                  |
| `@kadira/storybook`                          | `@storybook/react`               |
| `@kadira/react-storybook`                    | `@storybook/react`               |
| `@kadira/react-native-storybook`             | `@storybook/react-native`        |
|                                              |                                  |
| `storyshots`                                 | `@storybook/addon-storyshots`    |
| `@kadira/storyshots`                         | `@storybook/addon-storyshots`    |
|                                              |                                  |
| `@kadira/storybook-ui`                       | `@storybook/ui`                  |
| `@kadira/storybook-addons`                   | `@storybook/addons`              |
| `@kadira/storybook-channels`                 | `@storybook/channels`            |
| `@kadira/storybook-channel-postmsg`          | `@storybook/channel-postmessage` |
| `@kadira/storybook-channel-websocket`        | `@storybook/channel-websocket`   |
|                                              |                                  |
| `@kadira/storybook-addon-actions`            | `@storybook/addon-actions`       |
| `@kadira/storybook-addon-links`              | `@storybook/addon-links`         |
| `@kadira/storybook-addon-info`               | `@storybook/addon-info`          |
| `@kadira/storybook-addon-knobs`              | `@storybook/addon-knobs`         |
| `@kadira/storybook-addon-notes`              | `@storybook/addon-notes`         |
| `@kadira/storybook-addon-options`            | `@storybook/addon-options`       |
| `@kadira/storybook-addon-graphql`            | `@storybook/addon-graphql`       |
| `@kadira/react-storybook-decorator-centered` | `@storybook/addon-centered`      |

If your codebase is small, it's probably doable to just replace them by hand. (in your codebase and in `package.json`).

But if you have a lot of occurrences in your codebase, you can use a [codemod we created](./lib/codemod) for you.

> A codemod makes automatic changed to your app's code.

You have to change your `package.json`, prune old and install new dependencies by hand.

`npm prune` will remove all dependencies from `node_modules` which are no longer referenced in `package.json`.

### Deprecated embedded addons

We used to ship 2 addons with every single installation of storybook: `actions` and `links`. But in practice not everyone is using them, so we decided to deprecate this and in the future, they will be completely removed. If you use `@storybook/react/addons` you will get a deprecation warning.

If you **are** using these addons, migrating is simple:

- add the addons you use to your `package.json`.
- update your code:
  change `addons.js` like so:
  ```js
  import '@storybook/addon-actions/register';
  import '@storybook/addon-links/register';
  ```
  change `x.story.js` like so:
  ```js
  import React from 'react';
  import { storiesOf } from '@storybook/react';
  import { action } from '@storybook/addon-actions';
  import { linkTo } from '@storybook/addon-links';
  ```<|MERGE_RESOLUTION|>--- conflicted
+++ resolved
@@ -163,7 +163,6 @@
   .add('centered', () => 'Hello', { decorators: [centered] });
 ```
 
-<<<<<<< HEAD
 ## Addon backgrounds uses parameters
 
 Similarly, `@storybook/addon-backgrounds` uses parameters to pass background options. If you previously had:
@@ -173,7 +172,16 @@
 
 storiesOf('Stories', module)
   .addDecorator(withBackgrounds(options));
-=======
+```
+
+You should replace it with:
+
+```js
+storiesOf('Stories', module).addParameters({ backgrounds: options });
+```
+
+You can pass `backgrounds` parameters at the global level (via `addParameters` imported from `@storybook/react` et al.), and the story level (via the third argument to `.add()`).
+
 ## Addon viewport uses parameters
 
 Similarly, `@storybook/addon-viewport` uses parameters to pass viewport options. If you previously had:
@@ -182,18 +190,11 @@
 import { configureViewport } from `@storybook/addon-viewport`;
 
 configureViewport(options);
->>>>>>> 112b9f48
-```
-
-You can replace it with:
-
-```js
-<<<<<<< HEAD
-storiesOf('Stories', module).addParameters({ backgrounds: options });
-```
-
-You can pass `backgrounds` parameters at the global level (via `addParameters` imported from `@storybook/react` et al.), and the story level (via the third argument to `.add()`).
-=======
+```
+
+You should replace it with:
+
+```js
 import { addParameters } from '@storybook/react'; // or others
 
 addParameters({ viewport: options });
@@ -202,7 +203,6 @@
 The `withViewport` decorator is also no longer supported and should be replaced with a parameter based API as above. Also the `onViewportChange` callback is no longer supported.
 
 See the [README](https://github.com/storybooks/storybook/blob/master/addons/viewport/README.md) for the viewport addon for more information.
->>>>>>> 112b9f48
 
 ## From version 4.0.x to 4.1.x
 
@@ -233,17 +233,19 @@
 Also, here's the error you'll get if you're running an older version of React:
 
 ```
+
 core.browser.esm.js:15 Uncaught TypeError: Object(...) is not a function
-  at Module../node_modules/@emotion/core/dist/core.browser.esm.js (core.browser.esm.js:15)
-  at **webpack_require** (bootstrap:724)
-  at fn (bootstrap:101)
-  at Module../node_modules/@emotion/styled-base/dist/styled-base.browser.esm.js (styled-base.browser.esm.js:1)
-  at **webpack_require** (bootstrap:724)
-  at fn (bootstrap:101)
-  at Module../node_modules/@emotion/styled/dist/styled.esm.js (styled.esm.js:1)
-  at **webpack_require** (bootstrap:724)
-  at fn (bootstrap:101)
-  at Object../node_modules/@storybook/components/dist/navigation/MenuLink.js (MenuLink.js:12)
+at Module../node_modules/@emotion/core/dist/core.browser.esm.js (core.browser.esm.js:15)
+at **webpack_require** (bootstrap:724)
+at fn (bootstrap:101)
+at Module../node_modules/@emotion/styled-base/dist/styled-base.browser.esm.js (styled-base.browser.esm.js:1)
+at **webpack_require** (bootstrap:724)
+at fn (bootstrap:101)
+at Module../node_modules/@emotion/styled/dist/styled.esm.js (styled.esm.js:1)
+at **webpack_require** (bootstrap:724)
+at fn (bootstrap:101)
+at Object../node_modules/@storybook/components/dist/navigation/MenuLink.js (MenuLink.js:12)
+
 ```
 
 ### Generic addons
