--- conflicted
+++ resolved
@@ -67,34 +67,9 @@
   marginLeft: 5
 };
 
-<<<<<<< HEAD
 var latestActionLogStyle = {
-  backgroundColor: 'lightgreen',
+  backgroundColor: 'oldlace',
   transition: 'all .5s ease-in'
-=======
-var ActionLogger = function ActionLogger(_ref) {
-  var actionLog = _ref.actionLog;
-  var onClear = _ref.onClear;
-  return _react2.default.createElement(
-    'div',
-    { style: wrapStyle },
-    _react2.default.createElement(
-      'h3',
-      { style: headStyle },
-      'ACTION LOGGER',
-      _react2.default.createElement(
-        'button',
-        { style: btnStyle, onClick: onClear },
-        'CLEAR'
-      )
-    ),
-    _react2.default.createElement(
-      'pre',
-      { style: preStyle },
-      actionLog
-    )
-  );
->>>>>>> 554dc4f6
 };
 
 var ActionLogger = function (_Component) {
@@ -143,14 +118,14 @@
 
       return _react2.default.createElement(
         'div',
-        null,
+        { style: wrapStyle },
         _react2.default.createElement(
           'h3',
-          { style: h3Style },
+          { style: headStyle },
           'ACTION LOGGER',
           _react2.default.createElement(
             'button',
-            { style: clearButtonStyle, onClick: onClear },
+            { style: btnStyle, onClick: onClear },
             'CLEAR'
           )
         ),
@@ -167,7 +142,7 @@
 
 ActionLogger.propTypes = {
   onClear: _react2.default.PropTypes.func,
-  data: _react2.default.PropTypes.array.isRequired
+  data: _react2.default.PropTypes.oneOfType([_react2.default.PropTypes.array.isRequired, _react2.default.PropTypes.object.isRequired])
 };
 
 exports.default = ActionLogger;