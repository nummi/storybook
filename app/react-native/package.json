{
  "name": "@storybook/react-native",
<<<<<<< HEAD
  "version": "5.0.0-debug.3",
=======
  "version": "4.2.0-alpha.11",
>>>>>>> 96d9d923
  "description": "A better way to develop React Native Components for your app",
  "keywords": [
    "react",
    "react-native",
    "storybook"
  ],
  "homepage": "https://github.com/storybooks/storybook/tree/master/app/react-native",
  "bugs": {
    "url": "https://github.com/storybooks/storybook/issues"
  },
  "repository": {
    "type": "git",
    "url": "https://github.com/storybooks/storybook.git"
  },
  "license": "MIT",
  "main": "dist/index.js",
  "jsnext:main": "src/index.js",
  "bin": {
    "storybook": "dist/bin/storybook.js"
  },
  "scripts": {
    "prepare": "node ../../scripts/prepare.js"
  },
  "dependencies": {
<<<<<<< HEAD
    "@storybook/addons": "5.0.0-debug.3",
    "@storybook/channel-websocket": "5.0.0-debug.3",
    "@storybook/channels": "5.0.0-debug.3",
    "@storybook/core": "5.0.0-debug.3",
    "@storybook/core-events": "5.0.0-debug.3",
    "@storybook/ui": "5.0.0-debug.3",
=======
    "@storybook/addons": "4.2.0-alpha.11",
    "@storybook/channel-websocket": "4.2.0-alpha.11",
    "@storybook/channels": "4.2.0-alpha.11",
    "@storybook/core": "4.2.0-alpha.11",
    "@storybook/core-events": "4.2.0-alpha.11",
    "@storybook/ui": "4.2.0-alpha.11",
>>>>>>> 96d9d923
    "babel-loader": "^8.0.4",
    "babel-plugin-macros": "^2.4.5",
    "babel-plugin-syntax-async-functions": "^6.13.0",
    "babel-plugin-syntax-trailing-function-commas": "^6.22.0",
    "babel-plugin-transform-class-properties": "^6.24.1",
    "babel-plugin-transform-object-rest-spread": "^6.23.0",
    "babel-plugin-transform-regenerator": "^6.26.0",
    "babel-plugin-transform-runtime": "^6.23.0",
    "babel-preset-env": "^1.7.0",
    "babel-preset-minify": "^0.5.0 || 0.6.0-alpha.5",
    "babel-preset-react": "^6.24.1",
    "babel-runtime": "^6.26.0",
    "case-sensitive-paths-webpack-plugin": "^2.1.2",
    "commander": "^2.19.0",
    "dotenv-webpack": "^1.6.0",
    "ejs": "^2.6.1",
    "express": "^4.16.3",
    "find-cache-dir": "^2.0.0",
    "global": "^4.3.2",
    "html-webpack-plugin": "^4.0.0-beta.2",
    "json5": "^2.1.0",
    "lazy-universal-dotenv": "^2.0.0",
    "prop-types": "^15.6.2",
<<<<<<< HEAD
    "raw-loader": "^1.0.0",
    "react-dev-utils": "^7.0.0",
=======
    "raw-loader": "^0.5.1",
    "react-dev-utils": "^7.0.1",
>>>>>>> 96d9d923
    "react-native-swipe-gestures": "^1.0.2",
    "shelljs": "^0.8.2",
    "url-parse": "^1.4.3",
    "uuid": "^3.3.2",
    "webpack": "^4.28.3",
    "webpack-dev-middleware": "^3.4.0",
    "webpack-hot-middleware": "^2.24.3",
    "ws": "^6.1.0"
  },
  "devDependencies": {
    "react-native": "^0.52.2"
  },
  "peerDependencies": {
    "babel-core": "^6.26.0 || ^7.0.0-0 || ^7.0.0-bridge.0",
    "babel-runtime": ">=6.0.0",
    "react": "*",
    "react-native": ">=0.51.0"
  },
  "publishConfig": {
    "access": "public"
  }
}<|MERGE_RESOLUTION|>--- conflicted
+++ resolved
@@ -1,10 +1,6 @@
 {
   "name": "@storybook/react-native",
-<<<<<<< HEAD
   "version": "5.0.0-debug.3",
-=======
-  "version": "4.2.0-alpha.11",
->>>>>>> 96d9d923
   "description": "A better way to develop React Native Components for your app",
   "keywords": [
     "react",
@@ -29,21 +25,12 @@
     "prepare": "node ../../scripts/prepare.js"
   },
   "dependencies": {
-<<<<<<< HEAD
     "@storybook/addons": "5.0.0-debug.3",
     "@storybook/channel-websocket": "5.0.0-debug.3",
     "@storybook/channels": "5.0.0-debug.3",
     "@storybook/core": "5.0.0-debug.3",
     "@storybook/core-events": "5.0.0-debug.3",
     "@storybook/ui": "5.0.0-debug.3",
-=======
-    "@storybook/addons": "4.2.0-alpha.11",
-    "@storybook/channel-websocket": "4.2.0-alpha.11",
-    "@storybook/channels": "4.2.0-alpha.11",
-    "@storybook/core": "4.2.0-alpha.11",
-    "@storybook/core-events": "4.2.0-alpha.11",
-    "@storybook/ui": "4.2.0-alpha.11",
->>>>>>> 96d9d923
     "babel-loader": "^8.0.4",
     "babel-plugin-macros": "^2.4.5",
     "babel-plugin-syntax-async-functions": "^6.13.0",
@@ -67,13 +54,8 @@
     "json5": "^2.1.0",
     "lazy-universal-dotenv": "^2.0.0",
     "prop-types": "^15.6.2",
-<<<<<<< HEAD
     "raw-loader": "^1.0.0",
-    "react-dev-utils": "^7.0.0",
-=======
-    "raw-loader": "^0.5.1",
     "react-dev-utils": "^7.0.1",
->>>>>>> 96d9d923
     "react-native-swipe-gestures": "^1.0.2",
     "shelljs": "^0.8.2",
     "url-parse": "^1.4.3",
