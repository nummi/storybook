{
  "name": "@storybook/preact",
  "version": "5.2.0-beta.18",
  "description": "Storybook for Preact: Develop Preact Component in isolation.",
  "keywords": [
    "storybook"
  ],
  "homepage": "https://github.com/storybookjs/storybook/tree/master/app/preact",
  "bugs": {
    "url": "https://github.com/storybookjs/storybook/issues"
  },
  "repository": {
    "type": "git",
    "url": "https://github.com/storybookjs/storybook.git",
    "directory": "app/preact"
  },
  "license": "MIT",
  "main": "dist/client/index.js",
  "types": "dist/client/index.d.ts",
  "bin": {
    "build-storybook": "./bin/build.js",
    "start-storybook": "./bin/index.js",
    "storybook-server": "./bin/index.js"
  },
  "scripts": {
    "prepare": "node ../../scripts/prepare.js"
  },
  "dependencies": {
    "@babel/plugin-transform-react-jsx": "^7.3.0",
<<<<<<< HEAD
    "@storybook/core": "5.2.0-beta.17",
    "@storybook/addons": "5.2.0-beta.17",
=======
    "@storybook/core": "5.2.0-beta.18",
>>>>>>> 8d5422be
    "common-tags": "^1.8.0",
    "core-js": "^3.0.1",
    "global": "^4.3.2",
    "regenerator-runtime": "^0.12.1"
  },
  "devDependencies": {
    "preact": "^8.4.2"
  },
  "peerDependencies": {
    "@babel/core": "7.0.1",
    "babel-loader": "^7.0.0 || ^8.0.0",
    "preact": "^8.4.2"
  },
  "engines": {
    "node": ">=8.0.0"
  },
  "publishConfig": {
    "access": "public"
  }
}<|MERGE_RESOLUTION|>--- conflicted
+++ resolved
@@ -27,12 +27,8 @@
   },
   "dependencies": {
     "@babel/plugin-transform-react-jsx": "^7.3.0",
-<<<<<<< HEAD
-    "@storybook/core": "5.2.0-beta.17",
-    "@storybook/addons": "5.2.0-beta.17",
-=======
     "@storybook/core": "5.2.0-beta.18",
->>>>>>> 8d5422be
+    "@storybook/addons": "5.2.0-beta.18",
     "common-tags": "^1.8.0",
     "core-js": "^3.0.1",
     "global": "^4.3.2",
