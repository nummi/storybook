import {
  Type,
  enableProdMode,
  NgModule,
<<<<<<< HEAD
  Component,
  NgModuleRef,
  CUSTOM_ELEMENTS_SCHEMA
=======
  Component
>>>>>>> dc82759b
} from "@angular/core";

import { platformBrowserDynamic } from "@angular/platform-browser-dynamic";
import { BrowserModule } from "@angular/platform-browser";
import { AppComponent } from "./components/app.component";
import { ErrorComponent } from "./components/error.component";
import { NoPreviewComponent } from "./components/no-preview.component";
import { STORY, Data } from "./app.token";
import { getAnnotations, getParameters, getPropMetadata } from './utils';
import { NgModuleMetadata, NgStory, NgError, NgProvidedData } from "./types";

let platform: any = null;
let promises: Promise<NgModuleRef<any>>[] = [];

export interface IContext {
  [p: string]: any
}

export type IGetStoryWithContext = (context: IContext) => Data
type IRenderStoryFn = (story: IGetStoryWithContext, context: IContext, reRender?: boolean) => void;
type IRenderErrorFn = (error: Error) => void;

interface IModule extends Type<any> {
  annotations: any[];
}
interface IComponent extends Type<any> {
  annotations: any[];
  parameters: any[];
  propsMetadata: any[]
  
}

// Taken from https://davidwalsh.name/javascript-debounce-function
// We don't want to pull underscore
const debounce = (func: IRenderStoryFn | IRenderErrorFn,
                  wait: number = 100,
                  immediate: boolean = false): () => void => {
  var timeout;
  return function () {
    var context = this, args = arguments;
    var later = function () {
      timeout = null;
      if (!immediate) func.apply(context, args);
    };
    var callNow = immediate && !timeout;
    clearTimeout(timeout);
    timeout = setTimeout(later, wait);
    if (callNow) func.apply(context, args);
  };
};

<<<<<<< HEAD
const getComponentMetadata = ({ component, props = {}, propsMeta = {}, pipes = [] }: Data) => {
=======
const getComponentMetadata = (
  { component, props = {}, propsMeta = {}, moduleMetadata = {
    imports: [],
    schemas: [],
    declarations: [],
    providers: []
  } }: NgStory
) => {
>>>>>>> dc82759b
  if (!component || typeof component !== "function")
    throw new Error("No valid component provided");

  const componentMetadata = getAnnotations(component)[0] || {};
  const propsMetadata = getPropMetadata(component);
  const paramsMetadata = getParameters(component);

  Object.keys(propsMeta).map(key => {
    propsMetadata[key] = propsMeta[key];
  });

  const {
    imports = [],
    schemas = [],
    declarations = [],
    providers = []
  } = moduleMetadata;

  return {
    component,
    props,
    componentMeta: componentMetadata,
    propsMeta: propsMetadata,
    params: paramsMetadata,
    moduleMeta: {
      imports,
      schemas,
      declarations,
      providers
    }
  };
};

const getAnnotatedComponent = (meta: NgModule,
                               component: any,
                               propsMeta: { [p: string]: any },
                               params: any[]): IComponent => {
  const NewComponent: any = function NewComponent(...args: any[]) {
    component.call(this, ...args);
  };

  NewComponent.prototype = Object.create(component.prototype);
  NewComponent.annotations = [new Component(meta)];
  NewComponent.parameters = params;
  NewComponent.propsMetadata = propsMeta;

  return NewComponent;
};

<<<<<<< HEAD
const getModule = (declarations: Array<Type<any> | any[]>,
                   entryComponents: Array<Type<any> | any[]>,
                   bootstrap: Array<Type<any> | any[]>,
                   data: Data): IModule => {
=======
const getModule = (declarations, entryComponents, bootstrap, data: NgProvidedData, moduleMetadata: NgModuleMetadata = {
  imports: [],
  schemas: [],
  declarations: [],
  providers: []
}) => {
>>>>>>> dc82759b
  const moduleMeta = new NgModule({
    declarations: [...declarations, ...moduleMetadata.declarations],
    imports: [BrowserModule, ...moduleMetadata.imports],
    providers: [{ provide: STORY, useValue: Object.assign({}, data) }, ...moduleMetadata.providers],
    entryComponents: [...entryComponents],
    schemas: [...moduleMetadata.schemas],
    bootstrap: [...bootstrap]
  });

  const NewModule: any = function NewModule() {};
  (<IModule>NewModule).annotations = [moduleMeta];
  return NewModule;
};

const initModule = (currentStory: IGetStoryWithContext, context: IContext, reRender: boolean): IModule => {
  const {
    component,
    componentMeta,
    props,
    propsMeta,
    params,
    moduleMeta
  } = getComponentMetadata(currentStory(context));

  if (!componentMeta) throw new Error("No component metadata available");

  const AnnotatedComponent = getAnnotatedComponent(
    componentMeta,
    component,
    propsMeta,
    [...params, ...moduleMeta.providers.map(provider => [provider])]
  );

  const story = {
    component: AnnotatedComponent,
    props,
    propsMeta
  };

  const Module = getModule(
    [AppComponent, AnnotatedComponent],
    [AnnotatedComponent],
    [AppComponent],
    story,
    moduleMeta
  );
  
  return Module;
};

const draw = (newModule: IModule, reRender: boolean = true): void => {
  if (!platform) {
    try {
      enableProdMode();
    } catch (e) {}

    platform = platformBrowserDynamic();
    promises.push(platform.bootstrapModule(newModule))
  } else {
    Promise.all(promises)
      .then((modules) => {
        modules.forEach(mod => mod.destroy());
        
        const body = document.body;
        const app = document.createElement("app-root");
        body.appendChild(app);
        promises = [];
        promises.push(platform.bootstrapModule(newModule));
      });
  }
};

export const renderNgError = debounce((error: Error) => {
  const errorData = {
<<<<<<< HEAD
    component: <any>null,
    props: {
      message: error.message,
      stack: error.stack
    },
    propsMeta: {}
=======
    message: error.message,
    stack: error.stack
>>>>>>> dc82759b
  };

  const Module = getModule([ErrorComponent], [], [ErrorComponent], errorData);

  draw(Module);
});

export const renderNoPreview = debounce(() => {
  const Module = getModule(
    [NoPreviewComponent],
    [],
    [NoPreviewComponent],
<<<<<<< HEAD
    <Data>{}
=======
    {
      message: 'No Preview available.',
      stack: ''
    }
>>>>>>> dc82759b
  );

  draw(Module);
});

export const renderNgApp = debounce((story, context, reRender) => {
  draw(initModule(story, context, reRender), reRender);
});<|MERGE_RESOLUTION|>--- conflicted
+++ resolved
@@ -2,13 +2,8 @@
   Type,
   enableProdMode,
   NgModule,
-<<<<<<< HEAD
   Component,
-  NgModuleRef,
-  CUSTOM_ELEMENTS_SCHEMA
-=======
-  Component
->>>>>>> dc82759b
+  NgModuleRef
 } from "@angular/core";
 
 import { platformBrowserDynamic } from "@angular/platform-browser-dynamic";
@@ -60,9 +55,6 @@
   };
 };
 
-<<<<<<< HEAD
-const getComponentMetadata = ({ component, props = {}, propsMeta = {}, pipes = [] }: Data) => {
-=======
 const getComponentMetadata = (
   { component, props = {}, propsMeta = {}, moduleMetadata = {
     imports: [],
@@ -71,7 +63,6 @@
     providers: []
   } }: NgStory
 ) => {
->>>>>>> dc82759b
   if (!component || typeof component !== "function")
     throw new Error("No valid component provided");
 
@@ -121,19 +112,16 @@
   return NewComponent;
 };
 
-<<<<<<< HEAD
 const getModule = (declarations: Array<Type<any> | any[]>,
-                   entryComponents: Array<Type<any> | any[]>,
-                   bootstrap: Array<Type<any> | any[]>,
-                   data: Data): IModule => {
-=======
-const getModule = (declarations, entryComponents, bootstrap, data: NgProvidedData, moduleMetadata: NgModuleMetadata = {
+entryComponents: Array<Type<any> | any[]>,
+bootstrap: Array<Type<any> | any[]>,
+data: NgProvidedData,
+moduleMetadata: NgModuleMetadata = {
   imports: [],
   schemas: [],
   declarations: [],
   providers: []
-}) => {
->>>>>>> dc82759b
+}): IModule => {
   const moduleMeta = new NgModule({
     declarations: [...declarations, ...moduleMetadata.declarations],
     imports: [BrowserModule, ...moduleMetadata.imports],
@@ -208,17 +196,8 @@
 
 export const renderNgError = debounce((error: Error) => {
   const errorData = {
-<<<<<<< HEAD
-    component: <any>null,
-    props: {
-      message: error.message,
-      stack: error.stack
-    },
-    propsMeta: {}
-=======
     message: error.message,
     stack: error.stack
->>>>>>> dc82759b
   };
 
   const Module = getModule([ErrorComponent], [], [ErrorComponent], errorData);
@@ -231,14 +210,10 @@
     [NoPreviewComponent],
     [],
     [NoPreviewComponent],
-<<<<<<< HEAD
-    <Data>{}
-=======
     {
       message: 'No Preview available.',
       stack: ''
     }
->>>>>>> dc82759b
   );
 
   draw(Module);
