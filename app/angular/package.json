{
  "name": "@storybook/angular",
<<<<<<< HEAD
  "version": "4.0.0-alpha.24",
=======
  "version": "4.0.0-alpha.25",
>>>>>>> 5971cee7
  "description": "Storybook for Angular: Develop Angular Components in isolation with Hot Reloading.",
  "keywords": [
    "storybook"
  ],
  "homepage": "https://github.com/storybooks/storybook/tree/master/app/angular",
  "publishConfig": {
    "access": "public"
  },
  "bugs": {
    "url": "https://github.com/storybooks/storybook/issues"
  },
  "repository": {
    "type": "git",
    "url": "https://github.com/storybooks/storybook.git"
  },
  "license": "MIT",
  "main": "dist/client/index.js",
  "jsnext:main": "src/client/index.js",
  "bin": {
    "build-storybook": "./bin/build.js",
    "start-storybook": "./bin/index.js",
    "storybook-server": "./bin/index.js"
  },
  "scripts": {
    "prepare": "node ../../scripts/prepare.js"
  },
  "dependencies": {
<<<<<<< HEAD
    "@babel/runtime": "^7.0.0",
    "@storybook/core": "4.0.0-alpha.24",
    "@storybook/node-logger": "4.0.0-alpha.24",
=======
    "@babel/runtime": "^7.1.2",
    "@storybook/core": "4.0.0-alpha.25",
    "@storybook/node-logger": "4.0.0-alpha.25",
>>>>>>> 5971cee7
    "angular2-template-loader": "^0.6.2",
    "core-js": "^2.5.7",
    "fork-ts-checker-webpack-plugin": "^0.4.10",
    "global": "^4.3.2",
    "react": "^16.5.2",
    "react-dom": "^16.5.2",
    "sass-loader": "^7.1.0",
<<<<<<< HEAD
    "ts-loader": "^4.5.0",
    "tsconfig-paths-webpack-plugin": "^3.2.0",
    "webpack": "^4.20.0",
=======
    "ts-loader": "^5.2.1",
    "tsconfig-paths-webpack-plugin": "^3.2.0",
    "webpack": "^4.20.2",
>>>>>>> 5971cee7
    "zone.js": "^0.8.26"
  },
  "peerDependencies": {
    "@angular-devkit/core": "^0.6.1",
    "@angular/common": ">=6.0.0",
    "@angular/compiler": ">=6.0.0",
    "@angular/core": ">=6.0.0",
    "@angular/forms": ">=6.0.0",
    "@angular/platform-browser": ">=6.0.0",
    "@angular/platform-browser-dynamic": ">=6.0.0",
    "babel-loader": "^7.0.0 || ^8.0.0"
  }
}<|MERGE_RESOLUTION|>--- conflicted
+++ resolved
@@ -1,10 +1,6 @@
 {
   "name": "@storybook/angular",
-<<<<<<< HEAD
-  "version": "4.0.0-alpha.24",
-=======
   "version": "4.0.0-alpha.25",
->>>>>>> 5971cee7
   "description": "Storybook for Angular: Develop Angular Components in isolation with Hot Reloading.",
   "keywords": [
     "storybook"
@@ -32,15 +28,9 @@
     "prepare": "node ../../scripts/prepare.js"
   },
   "dependencies": {
-<<<<<<< HEAD
-    "@babel/runtime": "^7.0.0",
-    "@storybook/core": "4.0.0-alpha.24",
-    "@storybook/node-logger": "4.0.0-alpha.24",
-=======
     "@babel/runtime": "^7.1.2",
     "@storybook/core": "4.0.0-alpha.25",
     "@storybook/node-logger": "4.0.0-alpha.25",
->>>>>>> 5971cee7
     "angular2-template-loader": "^0.6.2",
     "core-js": "^2.5.7",
     "fork-ts-checker-webpack-plugin": "^0.4.10",
@@ -48,15 +38,9 @@
     "react": "^16.5.2",
     "react-dom": "^16.5.2",
     "sass-loader": "^7.1.0",
-<<<<<<< HEAD
-    "ts-loader": "^4.5.0",
-    "tsconfig-paths-webpack-plugin": "^3.2.0",
-    "webpack": "^4.20.0",
-=======
     "ts-loader": "^5.2.1",
     "tsconfig-paths-webpack-plugin": "^3.2.0",
     "webpack": "^4.20.2",
->>>>>>> 5971cee7
     "zone.js": "^0.8.26"
   },
   "peerDependencies": {
