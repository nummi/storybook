--- conflicted
+++ resolved
@@ -1,10 +1,6 @@
 {
   "name": "@storybook/aurelia",
-<<<<<<< HEAD
-  "version": "6.2.0-alpha.20",
-=======
   "version": "6.2.0-alpha.24",
->>>>>>> 013f2658
   "description": "Storybook for Aurelia: Develop Aurelia Components in isolation with Hot Reloading.",
   "keywords": [
     "storybook"
@@ -39,39 +35,24 @@
   },
   "dependencies": {
     "@aurelia/webpack-loader": "^0.7.0",
-<<<<<<< HEAD
-    "@storybook/addon-knobs": "6.2.0-alpha.20",
-    "@storybook/addons": "6.2.0-alpha.20",
-    "@storybook/core-common": "6.2.0-alpha.20",
-    "@storybook/core": "6.2.0-alpha.20",
-    "@storybook/node-logger": "6.2.0-alpha.20",
-    "fork-ts-checker-webpack-plugin": "^6.0.4",
-=======
     "@storybook/addon-knobs": "6.2.0-alpha.24",
     "@storybook/addons": "6.2.0-alpha.24",
+    "@storybook/core-common": "6.2.0-alpha.24",
     "@storybook/core": "6.2.0-alpha.24",
     "@storybook/node-logger": "6.2.0-alpha.24",
-    "fork-ts-checker-webpack-plugin": "^4.1.6",
->>>>>>> 013f2658
+    "fork-ts-checker-webpack-plugin": "^6.0.4",
     "global": "^4.4.0",
     "react": "16.14.0",
     "react-dom": "16.14.0",
     "read-pkg-up": "^7.0.1",
-<<<<<<< HEAD
     "ts-loader": "^8.0.14",
     "url-loader": "^4.1.1",
     "webpack": "^5.9.0"
-=======
-    "ts-loader": "^6.2.2",
-    "url-loader": "^4.1.1",
-    "webpack": "^4.46.0"
->>>>>>> 013f2658
   },
   "devDependencies": {
     "@types/node": "^14.14.20",
     "@types/webpack-env": "^1.16.0",
     "aurelia": "^0.7.0",
-<<<<<<< HEAD
     "css-loader": "^5.0.1",
     "file-loader": "^6.2.0",
     "html-webpack-plugin": "^4.5.0",
@@ -82,18 +63,6 @@
     "style-loader": "^2.0.0",
     "typescript": "^3.9.7",
     "webpack": "^5.9.0"
-=======
-    "css-loader": "^3.6.0",
-    "file-loader": "^4.3.0",
-    "html-webpack-plugin": "^3.2.0",
-    "htmlhint": "^0.11.0",
-    "node-sass": "^4.14.1",
-    "rimraf": "^3.0.2",
-    "sass-loader": "^8.0.2",
-    "style-loader": "^0.23.0",
-    "typescript": "^3.9.7",
-    "webpack": "^4.46.0"
->>>>>>> 013f2658
   },
   "peerDependencies": {
     "aurelia": "*"
@@ -101,9 +70,5 @@
   "publishConfig": {
     "access": "public"
   },
-<<<<<<< HEAD
   "gitHead": "20db16edcd0c76c54f0d80970a288ec94ebd19e6"
-=======
-  "gitHead": "8001ec00b1023170e0a57f53edad61f3afe1b111"
->>>>>>> 013f2658
 }