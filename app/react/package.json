{
  "name": "@storybook/react",
  "version": "5.2.0-beta.32",
  "description": "Storybook for React: Develop React Component in isolation with Hot Reloading.",
  "keywords": [
    "storybook"
  ],
  "homepage": "https://github.com/storybookjs/storybook/tree/master/app/react",
  "bugs": {
    "url": "https://github.com/storybookjs/storybook/issues"
  },
  "repository": {
    "type": "git",
    "url": "https://github.com/storybookjs/storybook.git",
    "directory": "app/react"
  },
  "license": "MIT",
  "main": "dist/client/index.js",
  "types": "dist/client/index.d.ts",
  "bin": {
    "build-storybook": "./bin/build.js",
    "start-storybook": "./bin/index.js",
    "storybook-server": "./bin/index.js"
  },
  "scripts": {
    "prepare": "node ../../scripts/prepare.js"
  },
  "dependencies": {
    "@babel/plugin-transform-react-constant-elements": "^7.2.0",
    "@babel/preset-flow": "^7.0.0",
    "@babel/preset-react": "^7.0.0",
<<<<<<< HEAD
    "@storybook/addons": "5.2.0-beta.18",
    "@storybook/core": "5.2.0-beta.18",
    "@storybook/node-logger": "5.2.0-beta.18",
    "@storybook/renderer-react": "5.2.0-beta.18",
=======
    "@storybook/addons": "5.2.0-beta.32",
    "@storybook/core": "5.2.0-beta.32",
    "@storybook/node-logger": "5.2.0-beta.32",
>>>>>>> 7f2f6acd
    "@svgr/webpack": "^4.0.3",
    "babel-plugin-add-react-displayname": "^0.0.5",
    "babel-plugin-named-asset-import": "^0.3.1",
    "babel-preset-react-app": "^9.0.0",
    "core-js": "^3.0.1",
    "global": "^4.3.2",
    "lodash": "^4.17.11",
    "mini-css-extract-plugin": "^0.7.0",
    "prop-types": "^15.7.2",
    "react-dev-utils": "^9.0.0",
    "regenerator-runtime": "^0.12.1",
    "semver": "^6.0.0",
    "webpack": "^4.33.0"
  },
  "peerDependencies": {
    "@babel/core": "^7.0.1",
    "babel-loader": "^7.0.0 || ^8.0.0",
    "react": "*",
    "react-dom": "*"
  },
  "devDependencies": {
    "@types/mini-css-extract-plugin": "^0.2.1",
    "@types/node": "^12.0.8",
    "@types/webpack": "^4.4.32"
  },
  "engines": {
    "node": ">=8.0.0"
  },
  "publishConfig": {
    "access": "public"
  }
}<|MERGE_RESOLUTION|>--- conflicted
+++ resolved
@@ -29,16 +29,10 @@
     "@babel/plugin-transform-react-constant-elements": "^7.2.0",
     "@babel/preset-flow": "^7.0.0",
     "@babel/preset-react": "^7.0.0",
-<<<<<<< HEAD
-    "@storybook/addons": "5.2.0-beta.18",
-    "@storybook/core": "5.2.0-beta.18",
-    "@storybook/node-logger": "5.2.0-beta.18",
-    "@storybook/renderer-react": "5.2.0-beta.18",
-=======
     "@storybook/addons": "5.2.0-beta.32",
     "@storybook/core": "5.2.0-beta.32",
     "@storybook/node-logger": "5.2.0-beta.32",
->>>>>>> 7f2f6acd
+    "@storybook/renderer-react": "5.2.0-beta.32",
     "@svgr/webpack": "^4.0.3",
     "babel-plugin-add-react-displayname": "^0.0.5",
     "babel-plugin-named-asset-import": "^0.3.1",
