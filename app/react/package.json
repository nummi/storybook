--- conflicted
+++ resolved
@@ -29,14 +29,9 @@
     "@babel/plugin-transform-react-constant-elements": "^7.2.0",
     "@babel/preset-flow": "^7.0.0",
     "@babel/preset-react": "^7.0.0",
-<<<<<<< HEAD
-    "@storybook/addon-react": "5.1.0-beta.1",
-    "@storybook/core": "5.1.0-beta.1",
-    "@storybook/node-logger": "5.1.0-beta.1",
-=======
+    "@storybook/addon-react": "5.1.0-rc.2",
     "@storybook/core": "5.1.0-rc.2",
     "@storybook/node-logger": "5.1.0-rc.2",
->>>>>>> efa66425
     "@svgr/webpack": "^4.0.3",
     "babel-plugin-named-asset-import": "^0.3.1",
     "babel-plugin-react-docgen": "^3.0.0",
