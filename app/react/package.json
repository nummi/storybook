--- conflicted
+++ resolved
@@ -1,10 +1,6 @@
 {
   "name": "@storybook/react",
-<<<<<<< HEAD
-  "version": "5.0.0-beta.2",
-=======
   "version": "5.0.0-beta.3",
->>>>>>> 247dd6a3
   "description": "Storybook for React: Develop React Component in isolation with Hot Reloading.",
   "keywords": [
     "storybook"
@@ -32,15 +28,9 @@
     "@babel/plugin-transform-react-constant-elements": "^7.2.0",
     "@babel/preset-flow": "^7.0.0",
     "@babel/preset-react": "^7.0.0",
-<<<<<<< HEAD
-    "@storybook/core": "5.0.0-beta.2",
-    "@storybook/node-logger": "5.0.0-beta.2",
-    "@storybook/theming": "5.0.0-beta.2",
-=======
     "@storybook/core": "5.0.0-beta.3",
     "@storybook/node-logger": "5.0.0-beta.3",
     "@storybook/theming": "5.0.0-beta.3",
->>>>>>> 247dd6a3
     "@svgr/webpack": "^4.0.3",
     "babel-plugin-named-asset-import": "^0.3.0",
     "babel-plugin-react-docgen": "^2.0.2",
