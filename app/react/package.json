--- conflicted
+++ resolved
@@ -1,10 +1,6 @@
 {
   "name": "@storybook/react",
-<<<<<<< HEAD
   "version": "5.3.0-rc.13",
-=======
-  "version": "5.2.8",
->>>>>>> be5a5584
   "description": "Storybook for React: Develop React Component in isolation with Hot Reloading.",
   "keywords": [
     "storybook"
@@ -39,32 +35,19 @@
   "dependencies": {
     "@babel/plugin-transform-react-constant-elements": "^7.6.3",
     "@babel/preset-flow": "^7.0.0",
-<<<<<<< HEAD
     "@babel/preset-react": "^7.0.0",
     "@storybook/addons": "5.3.0-rc.13",
     "@storybook/core": "5.3.0-rc.13",
     "@storybook/node-logger": "5.3.0-rc.13",
     "@svgr/webpack": "^4.0.3",
     "@types/webpack-env": "^1.15.0",
-=======
-    "@babel/preset-react": "^7.7.0",
-    "@storybook/addons": "5.2.8",
-    "@storybook/core": "5.2.8",
-    "@storybook/node-logger": "5.2.8",
-    "@svgr/webpack": "^4.0.3",
-    "@types/webpack-env": "^1.13.7",
->>>>>>> be5a5584
     "babel-plugin-add-react-displayname": "^0.0.5",
     "babel-plugin-named-asset-import": "^0.3.1",
     "babel-plugin-react-docgen": "^4.0.0",
     "core-js": "^3.0.1",
     "global": "^4.3.2",
     "lodash": "^4.17.15",
-<<<<<<< HEAD
     "mini-css-extract-plugin": "^0.8.0",
-=======
-    "mini-css-extract-plugin": "^0.7.0",
->>>>>>> be5a5584
     "prop-types": "^15.7.2",
     "react-dev-utils": "^9.0.0",
     "regenerator-runtime": "^0.13.3",
@@ -73,15 +56,9 @@
     "webpack": "^4.33.0"
   },
   "devDependencies": {
-<<<<<<< HEAD
     "@types/mini-css-extract-plugin": "^0.8.0",
     "@types/node": "^13.1.5",
     "@types/webpack": "^4.41.0"
-=======
-    "@types/mini-css-extract-plugin": "^0.2.1",
-    "@types/node": "^12.0.8",
-    "@types/webpack": "^4.4.32"
->>>>>>> be5a5584
   },
   "peerDependencies": {
     "@babel/core": "^7.0.1",
