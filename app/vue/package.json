{
  "name": "@storybook/vue",
  "version": "3.2.0-alpha.7",
  "description": "Storybook for Vue: Develop Vue Component in isolation with Hot Reloading.",
  "homepage": "https://github.com/storybooks/storybook/tree/master/apps/vue",
  "bugs": {
    "url": "https://github.com/storybooks/storybook/issues"
  },
  "license": "MIT",
  "main": "dist/client/index.js",
  "bin": {
    "build-storybook": "./dist/server/build.js",
    "start-storybook": "./dist/server/index.js",
    "storybook-server": "./dist/server/index.js"
  },
  "repository": {
    "type": "git",
    "url": "https://github.com/storybooks/storybook.git"
  },
  "scripts": {
    "dev": "DEV_BUILD=1 nodemon --watch ./src --exec 'npm run prepublish'",
    "prepublish": "node ../../scripts/prepublish.js"
  },
  "dependencies": {
    "@storybook/addon-actions": "^3.2.0-alpha.7",
    "@storybook/addon-links": "^3.2.0-alpha.5",
    "@storybook/addons": "^3.1.6",
    "@storybook/channel-postmessage": "^3.1.2",
    "@storybook/ui": "^3.2.0-alpha.5",
    "airbnb-js-shims": "^1.1.1",
    "autoprefixer": "^7.1.1",
    "babel-core": "^6.24.1",
    "babel-loader": "^7.0.0",
    "babel-plugin-react-docgen": "^1.5.0",
    "babel-preset-env": "^1.5.2",
    "babel-preset-react": "^6.24.1",
    "babel-preset-react-app": "^3.0.0",
    "babel-preset-stage-0": "^6.24.1",
    "babel-runtime": "^6.23.0",
    "case-sensitive-paths-webpack-plugin": "^2.0.0",
    "chalk": "^2.0.1",
    "commander": "^2.9.0",
    "common-tags": "^1.4.0",
    "configstore": "^3.1.0",
    "css-loader": "^0.28.1",
    "express": "^4.15.3",
    "file-loader": "^0.11.1",
    "find-cache-dir": "^1.0.0",
    "global": "^4.3.2",
    "json-loader": "^0.5.4",
    "json-stringify-safe": "^5.0.1",
    "json5": "^0.5.1",
    "lodash.pick": "^4.4.0",
    "postcss-flexbugs-fixes": "^3.0.0",
    "postcss-loader": "^2.0.5",
    "prop-types": "^15.5.10",
    "qs": "^6.4.0",
    "react": "^15.5.4",
    "react-dom": "^15.5.4",
    "react-modal": "^1.7.7",
    "redux": "^3.6.0",
    "request": "^2.81.0",
    "serve-favicon": "^2.4.3",
    "shelljs": "^0.7.7",
    "style-loader": "^0.17.0",
    "url-loader": "^0.5.8",
    "util-deprecate": "^1.0.2",
<<<<<<< HEAD
    "uuid": "^3.0.1",
    "vue": "^2.4.0",
    "vue-hot-reload-api": "2.1.0",
    "vue-loader": "^12.2.1",
    "vue-style-loader": "3.0.1",
    "vue-template-compiler": "^2.4.0",
    "webpack": "^2.5.1",
=======
    "uuid": "^3.1.0",
    "vue": "^2.4.1",
    "vue-hot-reload-api": "^2.1.0",
    "vue-loader": "^12.2.1",
    "vue-style-loader": "^3.0.1",
    "vue-template-compiler": "^2.3.4",
    "webpack": "^2.5.1 || ^3.0.0",
>>>>>>> 852ee896
    "webpack-dev-middleware": "^1.10.2",
    "webpack-hot-middleware": "^2.18.0"
  },
  "devDependencies": {
    "babel-cli": "^6.24.1",
    "mock-fs": "^4.3.0",
    "nodemon": "^1.11.0"
  }
}<|MERGE_RESOLUTION|>--- conflicted
+++ resolved
@@ -65,15 +65,6 @@
     "style-loader": "^0.17.0",
     "url-loader": "^0.5.8",
     "util-deprecate": "^1.0.2",
-<<<<<<< HEAD
-    "uuid": "^3.0.1",
-    "vue": "^2.4.0",
-    "vue-hot-reload-api": "2.1.0",
-    "vue-loader": "^12.2.1",
-    "vue-style-loader": "3.0.1",
-    "vue-template-compiler": "^2.4.0",
-    "webpack": "^2.5.1",
-=======
     "uuid": "^3.1.0",
     "vue": "^2.4.1",
     "vue-hot-reload-api": "^2.1.0",
@@ -81,7 +72,6 @@
     "vue-style-loader": "^3.0.1",
     "vue-template-compiler": "^2.3.4",
     "webpack": "^2.5.1 || ^3.0.0",
->>>>>>> 852ee896
     "webpack-dev-middleware": "^1.10.2",
     "webpack-hot-middleware": "^2.18.0"
   },
