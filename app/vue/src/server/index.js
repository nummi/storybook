--- conflicted
+++ resolved
@@ -158,13 +158,10 @@
     }
   })
   .catch(error => {
-<<<<<<< HEAD
-    logger.error(error);
+    if (error instanceof Error) {
+      logger.error(error);
+    }
     if (program.smokeTest) {
       process.exit(1);
-=======
-    if (error instanceof Error) {
-      logger.error(error);
->>>>>>> 3a25d937
     }
   });