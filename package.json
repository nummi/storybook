--- conflicted
+++ resolved
@@ -73,15 +73,10 @@
     "jest-environment-jsdom": "^22.0.5",
     "jest-enzyme": "^4.0.2",
     "jest-image-snapshot": "^2.2.1",
-<<<<<<< HEAD
-    "jest-jasmine2": "^22.0.4",
+    "jest-jasmine2": "^22.0.5",
     "jest-preset-angular": "^5.0.0",
     "jest-vue-preprocessor": "^1.3.1",
-    "lerna": "^2.5.1",
-=======
-    "jest-jasmine2": "^22.0.5",
     "lerna": "^2.6.0",
->>>>>>> 1e8c6dcf
     "lint-staged": "^6.0.0",
     "lodash": "^4.17.4",
     "nodemon": "^1.14.10",
